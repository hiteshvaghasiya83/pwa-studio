{
    "name": "pwa-integration-tests",
    "version": "0.0.1",
    "description": "Venia Integration Automation Tests",
    "scripts": {
        "clearCache:mac": "rm -rf ~/Library/Application\\ Support/Cypress/cy/*",
        "test": "cypress open --browser chrome --config-file cypress.config.json",
<<<<<<< HEAD
        "test:ci": "yarn run test:headless",
=======
        "test:ci": "./run-tests",
>>>>>>> 048e7e8d
        "test:debug": "node --inspect-brk ./node_modules/cypress/bin/cypress run --browser chrome --config-file cypress.config.json",
        "test:devTest": "jest",
        "test:firefox": "cypress open --browser firefox --config-file cypress.config.json",
        "test:headless": "./run-tests",
        "test:run": "cypress run --browser chrome --config-file cypress.config.json"
    },
    "author": "Magento Commerce",
    "license": "MIT",
    "devDependencies": {
        "cypress": "~7.1.0",
        "cypress-image-snapshot": "~4.0.1",
        "jest": "~26.0.1",
        "jimp": "~0.16.1",
        "mochawesome": "~6.2.2",
        "mochawesome-merge": "~4.2.0",
        "rimraf": "~3.0.2"
    }
}<|MERGE_RESOLUTION|>--- conflicted
+++ resolved
@@ -5,11 +5,7 @@
     "scripts": {
         "clearCache:mac": "rm -rf ~/Library/Application\\ Support/Cypress/cy/*",
         "test": "cypress open --browser chrome --config-file cypress.config.json",
-<<<<<<< HEAD
         "test:ci": "yarn run test:headless",
-=======
-        "test:ci": "./run-tests",
->>>>>>> 048e7e8d
         "test:debug": "node --inspect-brk ./node_modules/cypress/bin/cypress run --browser chrome --config-file cypress.config.json",
         "test:devTest": "jest",
         "test:firefox": "cypress open --browser firefox --config-file cypress.config.json",
