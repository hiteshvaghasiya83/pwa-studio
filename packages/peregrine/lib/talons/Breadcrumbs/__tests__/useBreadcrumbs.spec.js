--- conflicted
+++ resolved
@@ -39,13 +39,12 @@
     };
 });
 
-<<<<<<< HEAD
 jest.mock('../../../hooks/useInternalLink', () =>
     jest.fn(() => ({
         setShimmerType: jest.fn()
     }))
 );
-=======
+
 const storeConfigResponse = {
     data: {
         storeConfig: {
@@ -54,7 +53,6 @@
         }
     }
 };
->>>>>>> aee41319
 
 const props = {
     categoryId: 1
