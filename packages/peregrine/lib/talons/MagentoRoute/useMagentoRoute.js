--- conflicted
+++ resolved
@@ -1,4 +1,4 @@
-import { useCallback, useEffect, useState, useRef } from 'react';
+import { useCallback, useEffect, useRef } from 'react';
 import { useHistory, useLocation } from 'react-router-dom';
 import { useLazyQuery } from '@apollo/client';
 import { useRootComponents } from '@magento/peregrine/lib/context/rootComponents';
@@ -34,13 +34,9 @@
     const { replace } = useHistory();
     const { pathname } = useLocation();
     const [componentMap, setComponentMap] = useRootComponents();
-<<<<<<< HEAD
-    const [previousPathname, setPreviousPathname] = useState(null);
     const initialized = useRef(false);
     const fetchedPathname = useRef(null);
     const fetching = useRef(false);
-=======
->>>>>>> 5ab10062
     const [appState, appApi] = useAppContext();
     const { actions: appActions } = appApi;
     const { nextRootComponent } = appState;
@@ -54,9 +50,6 @@
     );
 
     const component = componentMap.get(pathname);
-    const previousComponent = previousPathname
-        ? componentMap.get(previousPathname)
-        : null;
 
     const [runQuery, queryResult] = useLazyQuery(resolveUrlQuery, {
         onCompleted: async ({ route }) => {
@@ -102,11 +95,8 @@
     const redirect = isRedirect(redirect_code);
     const fetchError = component instanceof Error && component;
     const routeError = fetchError || error;
-<<<<<<< HEAD
-    const previousFetchError = previousComponent instanceof Error;
     const isInitialized = initialized.current || !getInlinedPageData();
-=======
->>>>>>> 5ab10062
+
     let showPageLoader = false;
     let routeData;
 
@@ -135,13 +125,6 @@
         // LOADING with full page shimmer
         showPageLoader = true;
         routeData = { isLoading: true, shimmer: nextRootComponent };
-<<<<<<< HEAD
-    } else if (previousComponent && !previousFetchError) {
-        // LOADING with previous component
-        showPageLoader = true;
-        routeData = { isLoading: true, ...previousComponent };
-=======
->>>>>>> 5ab10062
     } else {
         // LOADING
         const isInitialLoad = !isInitialized;
@@ -150,7 +133,6 @@
 
     useEffect(() => {
         (async () => {
-<<<<<<< HEAD
             const inlinedData = getInlinedPageData();
             if (inlinedData) {
                 try {
@@ -164,19 +146,6 @@
                 } catch (error) {
                     setComponent(pathname, error);
                 }
-=======
-            // don't fetch if we don't have data yet
-            if (loading || empty) return;
-
-            // don't fetch more than once
-            if (component) return;
-
-            try {
-                const rootComponent = await getRootComponent(type);
-                setComponent(pathname, { component: rootComponent, id, type });
-            } catch (error) {
-                setComponent(pathname, error);
->>>>>>> 5ab10062
             }
             initialized.current = true;
         })();
@@ -184,7 +153,6 @@
         return () => {
             // Unmount
             resetInlinedPageData();
-            setPreviousPathname(null);
         };
     }, []); // eslint-disable-line react-hooks/exhaustive-deps
 
@@ -197,19 +165,10 @@
 
     useEffect(() => {
         if (component) {
-<<<<<<< HEAD
-            // store previous component's path
-            setPreviousPathname(pathname);
-            // Reset loading shimmer whenever component resolves
-            setNextRootComponent(null);
-        }
-    }, [component, pathname, setNextRootComponent, setPreviousPathname]);
-=======
             // Reset loading shimmer whenever component resolves
             setNextRootComponent(null);
         }
     }, [component, pathname, setNextRootComponent]);
->>>>>>> 5ab10062
 
     useEffect(() => {
         setPageLoading(showPageLoader);
