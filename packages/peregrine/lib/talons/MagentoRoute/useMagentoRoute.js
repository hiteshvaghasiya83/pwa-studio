import { useCallback, useEffect, useState, useRef } from 'react';
import { useHistory, useLocation } from 'react-router-dom';
import { useLazyQuery } from '@apollo/client';
import { useRootComponents } from '@magento/peregrine/lib/context/rootComponents';
import mergeOperations from '@magento/peregrine/lib/util/shallowMerge';
import { useAppContext } from '../../context/app';

import { getRootComponent, isRedirect } from './helpers';
import DEFAULT_OPERATIONS from './magentoRoute.gql';

const getInlinedPageData = () => {
    return globalThis.INLINED_PAGE_TYPE && globalThis.INLINED_PAGE_TYPE.type
        ? globalThis.INLINED_PAGE_TYPE
        : null;
};

const resetInlinedPageData = () => {
    globalThis.INLINED_PAGE_TYPE = false;
};

const getComponentData = routeData => {
    const excludedKeys = ['redirect_code', 'relative_url'];

    return Object.fromEntries(
        Object.entries(routeData).filter(([key]) => {
            return !excludedKeys.includes(key);
        })
    );
};

export const useMagentoRoute = (props = {}) => {
    const operations = mergeOperations(DEFAULT_OPERATIONS, props.operations);
    const { resolveUrlQuery } = operations;
    const { replace } = useHistory();
    const { pathname } = useLocation();
    const [componentMap, setComponentMap] = useRootComponents();
    const [previousPathname, setPreviousPathname] = useState(null);
<<<<<<< HEAD
    const initialized = useRef(false);
    const fetchedPathname = useRef(null);
    const fetching = useRef(false);

    const [
        { nextRootComponent },
        {
            actions: { setNextRootComponent, setPageLoading }
        }
    ] = useAppContext();
=======
    const [appState, appApi] = useAppContext();
    const { actions: appActions } = appApi;
    const { nextRootComponent } = appState;
    const { setNextRootComponent, setPageLoading } = appActions;
>>>>>>> cd340489

    const setComponent = useCallback(
        (key, value) => {
            setComponentMap(prevMap => new Map(prevMap).set(key, value));
        },
        [setComponentMap]
    );

    const component = componentMap.get(pathname);
    const previousComponent = previousPathname
        ? componentMap.get(previousPathname)
        : null;

    const [runQuery, queryResult] = useLazyQuery(resolveUrlQuery, {
        onCompleted: async ({ route }) => {
            fetching.current = false;
            if (!component) {
                const { type, ...routeData } = route || {};
                try {
                    const rootComponent = await getRootComponent(type);
                    setComponent(pathname, {
                        component: rootComponent,
                        ...getComponentData(routeData),
                        type
                    });
                } catch (error) {
                    setComponent(pathname, error);
                }
            }
        },
        onError: () => {
            fetching.current = false;
        }
    });

    useEffect(() => {
        if (initialized.current || !getInlinedPageData()) {
            fetching.current = true;
            runQuery({
                fetchPolicy: 'cache-and-network',
                nextFetchPolicy: 'cache-first',
                variables: { url: pathname }
            });
            fetchedPathname.current = pathname;
        }
    }, [initialized, pathname]); // eslint-disable-line react-hooks/exhaustive-deps

    // destructure the query result
    const { data, error } = queryResult;
    const { route } = data || {};
    const { id, redirect_code, relative_url, type } = route || {};

    // evaluate both results and determine the response type
    const empty = !route || !type || id < 1;
    const redirect = isRedirect(redirect_code);
    const fetchError = component instanceof Error && component;
    const routeError = fetchError || error;
    const previousFetchError = previousComponent instanceof Error;
    const isInitialized = initialized.current || !getInlinedPageData();
    let showPageLoader = false;
    let routeData;

    if (component && !fetchError) {
        // FOUND
        routeData = component;
    } else if (routeError) {
        // ERROR
        routeData = { hasError: true, routeError };
    } else if (redirect) {
        // REDIRECT
        routeData = {
            isRedirect: true,
            relativeUrl: relative_url.startsWith('/')
                ? relative_url
                : '/' + relative_url
        };
    } else if (
        empty &&
        fetchedPathname.current === pathname &&
        !fetching.current
    ) {
        // NOT FOUND
        routeData = { isNotFound: true };
    } else if (nextRootComponent) {
        // LOADING with full page shimmer
        showPageLoader = true;
        routeData = { isLoading: true, shimmer: nextRootComponent };
    } else if (previousComponent && !previousFetchError) {
        // LOADING with previous component
        showPageLoader = true;
        routeData = { isLoading: true, ...previousComponent };
    } else {
        // LOADING
        const isInitialLoad = !isInitialized;
        routeData = { isLoading: true, initial: isInitialLoad };
    }

    useEffect(() => {
        (async () => {
            const inlinedData = getInlinedPageData();
            if (inlinedData) {
                try {
                    const componentType = inlinedData.type;
                    const rootComponent = await getRootComponent(componentType);
                    setComponent(pathname, {
                        component: rootComponent,
                        type: componentType,
                        ...getComponentData(inlinedData)
                    });
                } catch (error) {
                    setComponent(pathname, error);
                }
            }
            initialized.current = true;
        })();

        return () => {
            // Unmount
            resetInlinedPageData();
            setPreviousPathname(null);
        };
    }, []); // eslint-disable-line react-hooks/exhaustive-deps

    // perform a redirect if necesssary
    useEffect(() => {
        if (routeData && routeData.isRedirect) {
            replace(routeData.relativeUrl);
        }
    }, [pathname, replace, routeData]);

    useEffect(() => {
        if (component) {
            // store previous component's path
            setPreviousPathname(pathname);
            // Reset loading shimmer whenever component resolves
            setNextRootComponent(null);
        }
    }, [component, pathname, setNextRootComponent, setPreviousPathname]);

    useEffect(() => {
        setPageLoading(showPageLoader);
    }, [showPageLoader, setPageLoading]);

    return routeData;
};<|MERGE_RESOLUTION|>--- conflicted
+++ resolved
@@ -35,23 +35,13 @@
     const { pathname } = useLocation();
     const [componentMap, setComponentMap] = useRootComponents();
     const [previousPathname, setPreviousPathname] = useState(null);
-<<<<<<< HEAD
     const initialized = useRef(false);
     const fetchedPathname = useRef(null);
     const fetching = useRef(false);
-
-    const [
-        { nextRootComponent },
-        {
-            actions: { setNextRootComponent, setPageLoading }
-        }
-    ] = useAppContext();
-=======
     const [appState, appApi] = useAppContext();
     const { actions: appActions } = appApi;
     const { nextRootComponent } = appState;
     const { setNextRootComponent, setPageLoading } = appActions;
->>>>>>> cd340489
 
     const setComponent = useCallback(
         (key, value) => {
