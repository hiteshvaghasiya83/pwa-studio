import { useCallback, useEffect, useState, useRef } from 'react';
import { useHistory, useLocation } from 'react-router-dom';
import { useLazyQuery } from '@apollo/client';
import { useRootComponents } from '@magento/peregrine/lib/context/rootComponents';
import mergeOperations from '@magento/peregrine/lib/util/shallowMerge';
import { useAppContext } from '../../context/app';

import { getRootComponent, isRedirect } from './helpers';
import DEFAULT_OPERATIONS from './magentoRoute.gql';

const getInlinedPageData = () => {
    return globalThis.INLINED_PAGE_TYPE && globalThis.INLINED_PAGE_TYPE.type ? globalThis.INLINED_PAGE_TYPE : null;
};

export const useMagentoRoute = (props = {}) => {
    const operations = mergeOperations(DEFAULT_OPERATIONS, props.operations);
    const { resolveUrlQuery } = operations;
    const { replace } = useHistory();
    const { pathname } = useLocation();
    const [componentMap, setComponentMap] = useRootComponents();
    const [previousPathname, setPreviousPathname] = useState(null);
    const initialized = useRef(false);

    const [
        { nextRootComponent },
        {
            actions: { setNextRootComponent, setPageLoading }
        }
    ] = useAppContext();

    const setComponent = useCallback(
        (key, value) => {
            setComponentMap(prevMap => new Map(prevMap).set(key, value));
        },
        [setComponentMap]
    );

    const component = componentMap.get(pathname);
    const previousComponent = previousPathname
        ? componentMap.get(previousPathname)
        : null;

    const [runQuery, queryResult] = useLazyQuery(resolveUrlQuery, {
        onCompleted: async ({ urlResolver }) => {
            if (!component) {
                const { id, type } = urlResolver || {};
                try {
                    const rootComponent = await getRootComponent(type);
                    setComponent(pathname, { component: rootComponent, id, type });
                } catch (error) {
                    setComponent(pathname, error);
                }
            }
        }
    });

    // destructure the query result
    const { data, error, loading } = queryResult;
    const { urlResolver } = data || {};
    const { id, redirectCode, relative_url, type } = urlResolver || {};

    // evaluate both results and determine the response type
    const empty = !urlResolver || !type || id < 1;
    const redirect = isRedirect(redirectCode);
    const fetchError = component instanceof Error && component;
    const routeError = fetchError || error;
    const previousFetchError = previousComponent instanceof Error;
    const isInitialized = initialized.current || !getInlinedPageData();
    let showPageLoader = false;
    let routeData;

    if (component && !fetchError) {
        // FOUND
        routeData = component;
    } else if (routeError) {
        // ERROR
        routeData = { hasError: true, routeError };
    } else if (redirect) {
        // REDIRECT
<<<<<<< HEAD
        routeData = { isRedirect: true, relativeUrl: relative_url };
    } else if (empty && !loading && isInitialized) {
=======
        routeData = {
            isRedirect: true,
            relativeUrl: relative_url.startsWith('/')
                ? relative_url
                : '/' + relative_url
        };
    } else if (empty && !loading) {
>>>>>>> 4de3f061
        // NOT FOUND
        routeData = {isNotFound: true};
    } else if (nextRootComponent) {
        // LOADING with full page shimmer
        showPageLoader = true;
        routeData = { isLoading: true, shimmer: nextRootComponent };
    } else if (previousComponent && !previousFetchError) {
        // LOADING with previous component
        showPageLoader = true;
        routeData = { isLoading: true, ...previousComponent };
    } else {
        // LOADING
        const isInitialLoad = !isInitialized;
        routeData = { isLoading: true, initial: isInitialLoad };
    }

    useEffect(() => {
        if (initialized.current || !getInlinedPageData()) {
            runQuery({
                fetchPolicy: 'cache-and-network',
                nextFetchPolicy: 'cache-first',
                variables: { url: pathname }
            });
        }
    }, [initialized, pathname]);

    useEffect(() => {
        (async () => {
            const inlinedData = getInlinedPageData();
            if (inlinedData) {
                try {
                    const componentType = inlinedData.type;
                    const rootComponent = await getRootComponent(componentType);
                    setComponent(
                        pathname,
                        {
                            component: rootComponent,
                            id: Number(inlinedData.id),
                            type: componentType
                        }
                    );
                } catch (error) {
                    setComponent(pathname, error);
                }
            }
            initialized.current = true;
        })();
    }, []);

    // perform a redirect if necesssary
    useEffect(() => {
        if (routeData && routeData.isRedirect) {
            replace(routeData.relativeUrl);
        }
    }, [pathname, replace, routeData]);

    useEffect(() => {
        if (component) {
            // store previous component's path
            setPreviousPathname(pathname);
            // Reset loading shimmer whenever component resolves
            setNextRootComponent(null);
        }
    }, [component, pathname, setNextRootComponent, setPreviousPathname]);

    useEffect(() => {
        setPageLoading(showPageLoader);
    }, [showPageLoader, setPageLoading]);

    return routeData;
};<|MERGE_RESOLUTION|>--- conflicted
+++ resolved
@@ -77,18 +77,13 @@
         routeData = { hasError: true, routeError };
     } else if (redirect) {
         // REDIRECT
-<<<<<<< HEAD
-        routeData = { isRedirect: true, relativeUrl: relative_url };
-    } else if (empty && !loading && isInitialized) {
-=======
         routeData = {
             isRedirect: true,
             relativeUrl: relative_url.startsWith('/')
                 ? relative_url
                 : '/' + relative_url
         };
-    } else if (empty && !loading) {
->>>>>>> 4de3f061
+    } else if (empty && !loading && isInitialized) {
         // NOT FOUND
         routeData = {isNotFound: true};
     } else if (nextRootComponent) {
