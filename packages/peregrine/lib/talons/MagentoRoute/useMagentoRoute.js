import { useCallback, useEffect, useRef } from 'react';
import { useHistory, useLocation } from 'react-router-dom';
<<<<<<< HEAD
import { useLazyQuery } from '@apollo/client';
import { useRootComponents } from '../../context/rootComponents';
import mergeOperations from '../../util/shallowMerge';
import { getComponentData } from '../../util/magentoRouteData';
=======
import { useQuery } from '@apollo/client';
import { useRootComponents } from '@magento/peregrine/lib/context/rootComponents';
import mergeOperations from '@magento/peregrine/lib/util/shallowMerge';
>>>>>>> d26522d1
import { useAppContext } from '../../context/app';

import { getRootComponent, isRedirect } from './helpers';
import DEFAULT_OPERATIONS from './magentoRoute.gql';

const getInlinedPageData = () => {
    return globalThis.INLINED_PAGE_TYPE && globalThis.INLINED_PAGE_TYPE.type
        ? globalThis.INLINED_PAGE_TYPE
        : null;
};

const resetInlinedPageData = () => {
    globalThis.INLINED_PAGE_TYPE = false;
};

export const useMagentoRoute = (props = {}) => {
    const operations = mergeOperations(DEFAULT_OPERATIONS, props.operations);
    const { resolveUrlQuery } = operations;
    const { replace } = useHistory();
    const { pathname } = useLocation();
    const [componentMap, setComponentMap] = useRootComponents();
<<<<<<< HEAD
    const initialized = useRef(false);
    const fetchedPathname = useRef(null);
    const fetching = useRef(false);
=======
>>>>>>> d26522d1
    const [appState, appApi] = useAppContext();
    const { actions: appActions } = appApi;
    const { nextRootComponent } = appState;
    const { setNextRootComponent, setPageLoading } = appActions;

    const setComponent = useCallback(
        (key, value) => {
            setComponentMap(prevMap => new Map(prevMap).set(key, value));
        },
        [setComponentMap]
    );

    const component = componentMap.get(pathname);

    const [runQuery, queryResult] = useLazyQuery(resolveUrlQuery, {
        onCompleted: async ({ route }) => {
            fetching.current = false;
            if (!component) {
                const { type, ...routeData } = route || {};
                try {
                    const rootComponent = await getRootComponent(type);
                    setComponent(pathname, {
                        component: rootComponent,
                        ...getComponentData(routeData),
                        type
                    });
                } catch (error) {
                    setComponent(pathname, error);
                }
            }
        },
        onError: () => {
            fetching.current = false;
        }
    });

    useEffect(() => {
        if (initialized.current || !getInlinedPageData()) {
            fetching.current = true;
            runQuery({
                fetchPolicy: 'cache-and-network',
                nextFetchPolicy: 'cache-first',
                variables: { url: pathname }
            });
            fetchedPathname.current = pathname;
        }
    }, [initialized, pathname]); // eslint-disable-line react-hooks/exhaustive-deps

    // destructure the query result
    const { data, error } = queryResult;
    const { route } = data || {};
    const { id, redirect_code, relative_url, type } = route || {};

    // evaluate both results and determine the response type
    const empty = !route || !type || id < 1;
    const redirect = isRedirect(redirect_code);
    const fetchError = component instanceof Error && component;
    const routeError = fetchError || error;
<<<<<<< HEAD
    const isInitialized = initialized.current || !getInlinedPageData();

=======
>>>>>>> d26522d1
    let showPageLoader = false;
    let routeData;

    if (component && !fetchError) {
        // FOUND
        routeData = component;
    } else if (routeError) {
        // ERROR
        routeData = { hasError: true, routeError };
    } else if (redirect) {
        // REDIRECT
        routeData = {
            isRedirect: true,
            relativeUrl: relative_url.startsWith('/')
                ? relative_url
                : '/' + relative_url
        };
    } else if (
        empty &&
        fetchedPathname.current === pathname &&
        !fetching.current
    ) {
        // NOT FOUND
        routeData = { isNotFound: true };
    } else if (nextRootComponent) {
        // LOADING with full page shimmer
        showPageLoader = true;
        routeData = { isLoading: true, shimmer: nextRootComponent };
    } else {
        // LOADING
        const isInitialLoad = !isInitialized;
        routeData = { isLoading: true, initial: isInitialLoad };
    }

    useEffect(() => {
        (async () => {
<<<<<<< HEAD
            const inlinedData = getInlinedPageData();
            if (inlinedData) {
                try {
                    const componentType = inlinedData.type;
                    const rootComponent = await getRootComponent(componentType);
                    setComponent(pathname, {
                        component: rootComponent,
                        type: componentType,
                        ...getComponentData(inlinedData)
                    });
                } catch (error) {
                    setComponent(pathname, error);
                }
=======
            // don't fetch if we don't have data yet
            if (loading || empty) return;

            // don't fetch more than once
            if (component) return;

            try {
                const rootComponent = await getRootComponent(type);
                setComponent(pathname, { component: rootComponent, id, type });
            } catch (error) {
                setComponent(pathname, error);
>>>>>>> d26522d1
            }
            initialized.current = true;
        })();

        return () => {
            // Unmount
            resetInlinedPageData();
        };
    }, []); // eslint-disable-line react-hooks/exhaustive-deps

    // perform a redirect if necesssary
    useEffect(() => {
        if (routeData && routeData.isRedirect) {
            replace(routeData.relativeUrl);
        }
    }, [pathname, replace, routeData]);

    useEffect(() => {
        if (component) {
            // Reset loading shimmer whenever component resolves
            setNextRootComponent(null);
        }
    }, [component, pathname, setNextRootComponent]);

    useEffect(() => {
        setPageLoading(showPageLoader);
    }, [showPageLoader, setPageLoading]);

    return routeData;
};<|MERGE_RESOLUTION|>--- conflicted
+++ resolved
@@ -1,15 +1,9 @@
 import { useCallback, useEffect, useRef } from 'react';
 import { useHistory, useLocation } from 'react-router-dom';
-<<<<<<< HEAD
 import { useLazyQuery } from '@apollo/client';
 import { useRootComponents } from '../../context/rootComponents';
 import mergeOperations from '../../util/shallowMerge';
 import { getComponentData } from '../../util/magentoRouteData';
-=======
-import { useQuery } from '@apollo/client';
-import { useRootComponents } from '@magento/peregrine/lib/context/rootComponents';
-import mergeOperations from '@magento/peregrine/lib/util/shallowMerge';
->>>>>>> d26522d1
 import { useAppContext } from '../../context/app';
 
 import { getRootComponent, isRedirect } from './helpers';
@@ -31,12 +25,11 @@
     const { replace } = useHistory();
     const { pathname } = useLocation();
     const [componentMap, setComponentMap] = useRootComponents();
-<<<<<<< HEAD
+
     const initialized = useRef(false);
     const fetchedPathname = useRef(null);
     const fetching = useRef(false);
-=======
->>>>>>> d26522d1
+
     const [appState, appApi] = useAppContext();
     const { actions: appActions } = appApi;
     const { nextRootComponent } = appState;
@@ -95,11 +88,8 @@
     const redirect = isRedirect(redirect_code);
     const fetchError = component instanceof Error && component;
     const routeError = fetchError || error;
-<<<<<<< HEAD
     const isInitialized = initialized.current || !getInlinedPageData();
 
-=======
->>>>>>> d26522d1
     let showPageLoader = false;
     let routeData;
 
@@ -136,7 +126,6 @@
 
     useEffect(() => {
         (async () => {
-<<<<<<< HEAD
             const inlinedData = getInlinedPageData();
             if (inlinedData) {
                 try {
@@ -150,19 +139,6 @@
                 } catch (error) {
                     setComponent(pathname, error);
                 }
-=======
-            // don't fetch if we don't have data yet
-            if (loading || empty) return;
-
-            // don't fetch more than once
-            if (component) return;
-
-            try {
-                const rootComponent = await getRootComponent(type);
-                setComponent(pathname, { component: rootComponent, id, type });
-            } catch (error) {
-                setComponent(pathname, error);
->>>>>>> d26522d1
             }
             initialized.current = true;
         })();
