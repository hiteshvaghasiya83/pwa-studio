import React, { useState } from 'react';
import { replace, useLocation } from 'react-router-dom';
import { act, create } from 'react-test-renderer';
import { useLazyQuery } from '@apollo/client';
import { useRootComponents } from '@magento/peregrine/lib/context/rootComponents';
import { useAppContext } from '../../../context/app';

import { getRootComponent } from '../helpers';
import { useMagentoRoute } from '../useMagentoRoute';

jest.mock('../../../context/app', () => {
    const state = {
        nextRootComponent: null,
        isPageLoading: false
    };
    const api = {
        actions: {
            setNextRootComponent: jest.fn(),
            setPageLoading: jest.fn()
        }
    };
    const useAppContext = jest.fn(() => [state, api]);

    return { useAppContext };
});

<<<<<<< HEAD
const runQuery = jest.fn();
=======
>>>>>>> 5ab10062
jest.mock('@apollo/client', () => {
    const ApolloClient = jest.requireActual('@apollo/client');
    const useLazyQuery = jest.fn();

    return {
        ...ApolloClient,
        useLazyQuery
    };
});

const givenQueryResult = response => {
    useLazyQuery.mockReset();
    useLazyQuery.mockImplementation((fetchUrl, { onCompleted }) => {
        const { data = {} } = response;

        runQuery.mockImplementation(() => {
            onCompleted(data);
        });
        return [runQuery, response];
    });
};

jest.mock('react-router-dom', () => {
    const ReactRouter = jest.requireActual('react-router-dom');
    const replace = jest.fn();
    const useHistory = jest.fn(() => ({ replace }));
    const useLocation = jest.fn(() => ({ pathname: '/foo.html' }));

    return {
        ...ReactRouter,
        useHistory,
        useLocation,
        replace
    };
});

jest.mock('@magento/peregrine/lib/context/rootComponents', () => ({
    useRootComponents: jest.fn()
}));
useRootComponents.mockImplementation(() => useState(new Map()));

jest.mock('../helpers', () => {
    const helpers = jest.requireActual('../helpers');
    const getRootComponent = jest.fn();

    return {
        ...helpers,
        getRootComponent
    };
});

const resolve = jest.fn().mockName('resolve');
const reject = jest.fn().mockName('reject');
getRootComponent.mockImplementation(
    () =>
        new Promise((res, rej) => {
            resolve.mockImplementation(res);
            reject.mockImplementation(rej);
        })
);

const givenInlinedPageData = () => {
    globalThis.INLINED_PAGE_TYPE = {
        id: 1,
        redirect_code: 0,
        relative_url: '/home.html',
        type: 'CMS_PAGE'
    };
};

const givenEmptyInlinedPageData = () => {
    globalThis.INLINED_PAGE_TYPE = false;
};

const log = jest.fn().mockName('log');
const Component = () => {
    log(useMagentoRoute());
    return null;
};

beforeEach(() => {
    log.mockClear();

<<<<<<< HEAD
    givenEmptyInlinedPageData();

    givenQueryResult({
        data: {
            route: {
                id: 1,
                redirect_code: 0,
                relative_url: '/foo.html',
                type: 'CATEGORY'
            }
        },
        loading: false
    });

    useLocation.mockReset();
    useLocation.mockImplementation(() => ({ pathname: '/foo.html' }));

    useAppContext.mockImplementation(() => {
        const state = {
            nextRootComponent: null,
            isPageLoading: false
        };
        const api = {
            actions: {
                setNextRootComponent: jest.fn(),
                setPageLoading: jest.fn()
            }
=======
    useQuery.mockReset();
    useQuery.mockImplementation(() => {
        return {
            data: {
                urlResolver: {
                    id: 1,
                    redirectCode: 0,
                    relative_url: '/foo.html',
                    type: 'CATEGORY'
                }
            },
            loading: false
>>>>>>> 5ab10062
        };

        return [state, api];
    });
    useLocation.mockReset();
    useLocation.mockImplementation(() => ({ pathname: '/foo.html' }));

    useAppContext.mockImplementation(() => {
        const state = {
            nextRootComponent: null,
            isPageLoading: false
        };
        const api = {
            actions: {
                setNextRootComponent: jest.fn(),
                setPageLoading: jest.fn()
            }
        };

        return [state, api];
    });
});

describe('returns LOADING while queries are pending', () => {
    test('urlResolver is loading', async () => {
        givenQueryResult({ loading: true });

        await act(() => {
            create(<Component />);
        });

        expect(replace).toHaveBeenCalledTimes(0);
        expect(log).toHaveBeenCalledTimes(1);
        expect(log).toHaveBeenNthCalledWith(1, {
            initial: false,
            isLoading: true
        });
    });

    test('getRootComponent is pending', async () => {
        await act(() => {
            create(<Component />);
        });

        expect(replace).toHaveBeenCalledTimes(0);
        expect(log).toHaveBeenCalledTimes(1);
        expect(log).toHaveBeenNthCalledWith(1, {
            initial: false,
            isLoading: true
        });
    });
});

describe('returns NOT_FOUND when queries come back empty', () => {
    test('urlResolver is null', async () => {
<<<<<<< HEAD
        givenQueryResult({
            data: {
                route: null
            },
            loading: false
        });

        let tree;

        await act(() => {
            tree = create(<Component key="a" />);
        });

        await act(() => {
            tree.update(<Component key="a" />);
        });

        expect(replace).toHaveBeenCalledTimes(0);
        expect(log).toHaveBeenCalledTimes(2);
        expect(log).toHaveBeenNthCalledWith(2, {
=======
        useQuery.mockImplementation(() => {
            return {
                data: {
                    urlResolver: null
                },
                loading: false
            };
        });

        await act(() => {
            create(<Component />);
        });

        expect(replace).toHaveBeenCalledTimes(0);
        expect(log).toHaveBeenCalledTimes(1);
        expect(log).toHaveBeenNthCalledWith(1, {
>>>>>>> 5ab10062
            isNotFound: true
        });
    });
});

describe('returns REDIRECT after receiving a redirect code', () => {
    test('redirect code 301', async () => {
        givenQueryResult({
            data: {
                route: {
                    id: 1,
                    redirect_code: 301,
                    relative_url: '/foo.html',
                    type: 'CATEGORY'
                }
            },
            loading: false
        });

        await act(() => {
            create(<Component />);
        });

        expect(replace).toHaveBeenCalledTimes(1);
        expect(log).toHaveBeenCalledTimes(1);
        expect(log).toHaveBeenNthCalledWith(1, {
            isRedirect: true,
            relativeUrl: '/foo.html'
        });
    });

    test('redirect adds a slash when appropriate', async () => {
        // Arrange: the relative_url does not have a '/'
        const relative_url = 'no_preceding_slash.html';
        givenQueryResult({
            data: {
                route: {
                    id: 1,
                    redirect_code: 302,
                    relative_url,
                    type: 'CATEGORY'
                }
            },
            loading: false
        });

        // Act
        await act(() => {
            create(<Component />);
        });

        // Assert
        expect(replace).toHaveBeenCalledTimes(1);
        expect(log).toHaveBeenCalledTimes(1);
        expect(log).toHaveBeenNthCalledWith(1, {
            isRedirect: true,
            relativeUrl: '/no_preceding_slash.html'
        });
    });

    test('redirect code 302', async () => {
        givenQueryResult({
            data: {
                route: {
                    id: 1,
                    redirect_code: 302,
                    relative_url: '/foo.html',
                    type: 'CATEGORY'
                }
            },
            loading: false
        });

        await act(() => {
            create(<Component />);
        });

        expect(replace).toHaveBeenCalledTimes(1);
        expect(log).toHaveBeenCalledTimes(1);
        expect(log).toHaveBeenNthCalledWith(1, {
            isRedirect: true,
            relativeUrl: '/foo.html'
        });
    });
});

describe('returns FOUND after fetching a component', () => {
    test('getRootComponent succeeds', async () => {
        await act(() => {
            create(<Component />);
        });

        await act(() => {
            resolve('MockComponent');
        });

        expect(replace).toHaveBeenCalledTimes(0);
        expect(log).toHaveBeenCalledTimes(2);
        expect(log).toHaveBeenNthCalledWith(1, {
            initial: false,
            isLoading: true
        });
        expect(log).toHaveBeenNthCalledWith(2, {
            component: 'MockComponent',
            id: 1,
            type: 'CATEGORY'
        });
    });
});

describe('avoids fetching the same component twice', () => {
    test('getRootComponent succeeds', async () => {
        let tree;

        await act(() => {
            tree = create(<Component key="a" />);
        });

        await act(() => {
            resolve('MockComponent');
        });

        await act(() => {
            tree.update(<Component key="a" />);
        });

        expect(getRootComponent).toHaveBeenCalledTimes(1);
        expect(getRootComponent).toHaveBeenNthCalledWith(1, 'CATEGORY');
    });
});

describe('avoids setting state when unmounted', () => {
    test('getRootComponent resolves after unmount', async () => {
        let tree;

        await act(() => {
            tree = create(<Component />);
        });

        await act(() => {
            tree.unmount();
        });

        await act(() => {
            resolve('MockComponent');
        });

        expect(tree).toBeTruthy();
    });
});

<<<<<<< HEAD
describe('previous component', () => {
    test('is returned when available', async () => {
        givenQueryResult({
            data: {
                route: {
                    id: 1,
                    type: 'CATEGORY'
                }
            },
            loading: false
        });

        let tree;

        await act(() => {
            tree = create(<Component key="a" />);
        });

        await act(() => {
            resolve('MockComponent');
        });

        await act(() => {
            tree.update(<Component key="a" />);
        });

        useLocation.mockImplementation(() => ({ pathname: '/bar.html' }));

        givenQueryResult({
            data: {
                route: {
                    id: 2,
                    type: 'CMS_PAGE'
                }
            },
            loading: false
        });

        await act(() => {
            tree.update(<Component key="a" />);
        });

        await act(() => {
            resolve('MockComponent2');
        });

        await act(() => {
            tree.update(<Component key="a" />);
        });

        // loading w/ type null
        expect(log).toHaveBeenNthCalledWith(1, {
            initial: false,
            isLoading: true
        });

        // component = MockComponent
        expect(log).toHaveBeenNthCalledWith(2, {
            component: 'MockComponent',
            id: 1,
            type: 'CATEGORY'
        });

        // Skip calls 3,4 which return same value

        // loading w/ previous component MockComponent
        expect(log).toHaveBeenNthCalledWith(5, {
            isLoading: true,
            component: 'MockComponent',
            id: 1,
            type: 'CATEGORY'
        });

        // component = MockComponent2
        expect(log).toHaveBeenNthCalledWith(6, {
            component: 'MockComponent2',
            id: 2,
            type: 'CMS_PAGE'
        });
    });
});

=======
>>>>>>> 5ab10062
describe('loading type', async () => {
    test('is returned', async () => {
        useAppContext.mockImplementationOnce(() => {
            const state = {
                nextRootComponent: 'TEST_TYPE_SHIMMER',
                isPageLoading: false
            };
            const api = {
                actions: {
                    setNextRootComponent: jest.fn(),
                    setPageLoading: jest.fn()
                }
            };

            return [state, api];
        });

<<<<<<< HEAD
        givenQueryResult({ loading: true });
=======
        useQuery.mockImplementationOnce(() => {
            return { loading: true };
        });
>>>>>>> 5ab10062

        await act(() => {
            create(<Component />);
        });

        expect(log).toHaveBeenCalledWith({
            isLoading: true,
            shimmer: 'TEST_TYPE_SHIMMER'
        });
    });

    test('is reset when component is returned', async () => {
        let mockNextRootComponent = 'TEST_TYPE_SHIMMER';
        const mockSetNextRootComponent = jest.fn(type => {
            mockNextRootComponent = type;
        });

        useAppContext.mockImplementation(() => {
            const state = {
                nextRootComponent: mockNextRootComponent,
                isPageLoading: false
            };
            const api = {
                actions: {
                    setNextRootComponent: mockSetNextRootComponent,
                    setPageLoading: jest.fn()
                }
            };

            return [state, api];
        });

<<<<<<< HEAD
        givenQueryResult({ loading: true });
=======
        useQuery.mockImplementationOnce(() => {
            return { loading: true };
        });
>>>>>>> 5ab10062

        let tree;

        await act(() => {
            tree = create(<Component key="a" />);
        });

<<<<<<< HEAD
        givenQueryResult({
            data: {
                route: {
                    id: 1,
                    type: 'CATEGORY'
                }
            },
            loading: false
=======
        useQuery.mockImplementation(() => {
            return {
                data: {
                    urlResolver: {
                        id: 1,
                        type: 'CATEGORY'
                    }
                },
                loading: false
            };
>>>>>>> 5ab10062
        });

        await act(() => {
            tree.update(<Component key="a" />);
        });

        await act(() => {
            resolve('MockComponent');
        });

        await act(() => {
            tree.update(<Component key="a" />);
        });

        expect(log).toHaveBeenNthCalledWith(1, {
            isLoading: true,
            shimmer: 'TEST_TYPE_SHIMMER'
        });

        expect(mockSetNextRootComponent).toHaveBeenCalledWith(null);
    });
});

<<<<<<< HEAD
describe('handles INLINED_PAGE_TYPE', () => {
    test('returns initial loading state', async () => {
        givenInlinedPageData();

        await act(() => {
            create(<Component key="a" />);
        });

        expect(log).toHaveBeenNthCalledWith(1, {
            initial: true,
            isLoading: true
        });
    });

    test('uses inlined data to get root component', async () => {
        givenInlinedPageData();

        await act(() => {
            create(<Component key="a" />);
        });

        expect(runQuery).not.toHaveBeenCalled();

        expect(getRootComponent).toHaveBeenCalled();
    });
});

// This test must be last as reject(routeError) causes next tests to fail
describe('returns ERROR when queries fail', () => {
    test('urlResolver fails', async () => {
        givenQueryResult({ error: new Error() });
=======
// This test must be last as reject(routeError) causes next tests to fail
describe('returns ERROR when queries fail', () => {
    test('urlResolver fails', async () => {
        useQuery.mockImplementation(() => {
            return { error: new Error() };
        });
>>>>>>> 5ab10062

        await act(() => {
            create(<Component />);
        });

        expect(replace).toHaveBeenCalledTimes(0);
        expect(log).toHaveBeenCalledTimes(1);
        expect(log).toHaveBeenNthCalledWith(1, {
            hasError: true,
            routeError: expect.any(Error)
        });
    });

    test('getRootComponent fails', async () => {
        const routeError = new Error();

        await act(() => {
            create(<Component />);
        });

        await act(() => {
            reject(routeError);
        });

        expect(replace).toHaveBeenCalledTimes(0);
        expect(log).toHaveBeenCalledTimes(2);
        expect(log).toHaveBeenNthCalledWith(1, {
<<<<<<< HEAD
            initial: false,
=======
>>>>>>> 5ab10062
            isLoading: true
        });
        expect(log).toHaveBeenNthCalledWith(2, {
            hasError: true,
            routeError
        });
    });
});<|MERGE_RESOLUTION|>--- conflicted
+++ resolved
@@ -24,10 +24,7 @@
     return { useAppContext };
 });
 
-<<<<<<< HEAD
 const runQuery = jest.fn();
-=======
->>>>>>> 5ab10062
 jest.mock('@apollo/client', () => {
     const ApolloClient = jest.requireActual('@apollo/client');
     const useLazyQuery = jest.fn();
@@ -111,7 +108,6 @@
 beforeEach(() => {
     log.mockClear();
 
-<<<<<<< HEAD
     givenEmptyInlinedPageData();
 
     givenQueryResult({
@@ -126,37 +122,6 @@
         loading: false
     });
 
-    useLocation.mockReset();
-    useLocation.mockImplementation(() => ({ pathname: '/foo.html' }));
-
-    useAppContext.mockImplementation(() => {
-        const state = {
-            nextRootComponent: null,
-            isPageLoading: false
-        };
-        const api = {
-            actions: {
-                setNextRootComponent: jest.fn(),
-                setPageLoading: jest.fn()
-            }
-=======
-    useQuery.mockReset();
-    useQuery.mockImplementation(() => {
-        return {
-            data: {
-                urlResolver: {
-                    id: 1,
-                    redirectCode: 0,
-                    relative_url: '/foo.html',
-                    type: 'CATEGORY'
-                }
-            },
-            loading: false
->>>>>>> 5ab10062
-        };
-
-        return [state, api];
-    });
     useLocation.mockReset();
     useLocation.mockImplementation(() => ({ pathname: '/foo.html' }));
 
@@ -208,7 +173,6 @@
 
 describe('returns NOT_FOUND when queries come back empty', () => {
     test('urlResolver is null', async () => {
-<<<<<<< HEAD
         givenQueryResult({
             data: {
                 route: null
@@ -229,24 +193,6 @@
         expect(replace).toHaveBeenCalledTimes(0);
         expect(log).toHaveBeenCalledTimes(2);
         expect(log).toHaveBeenNthCalledWith(2, {
-=======
-        useQuery.mockImplementation(() => {
-            return {
-                data: {
-                    urlResolver: null
-                },
-                loading: false
-            };
-        });
-
-        await act(() => {
-            create(<Component />);
-        });
-
-        expect(replace).toHaveBeenCalledTimes(0);
-        expect(log).toHaveBeenCalledTimes(1);
-        expect(log).toHaveBeenNthCalledWith(1, {
->>>>>>> 5ab10062
             isNotFound: true
         });
     });
@@ -398,91 +344,6 @@
     });
 });
 
-<<<<<<< HEAD
-describe('previous component', () => {
-    test('is returned when available', async () => {
-        givenQueryResult({
-            data: {
-                route: {
-                    id: 1,
-                    type: 'CATEGORY'
-                }
-            },
-            loading: false
-        });
-
-        let tree;
-
-        await act(() => {
-            tree = create(<Component key="a" />);
-        });
-
-        await act(() => {
-            resolve('MockComponent');
-        });
-
-        await act(() => {
-            tree.update(<Component key="a" />);
-        });
-
-        useLocation.mockImplementation(() => ({ pathname: '/bar.html' }));
-
-        givenQueryResult({
-            data: {
-                route: {
-                    id: 2,
-                    type: 'CMS_PAGE'
-                }
-            },
-            loading: false
-        });
-
-        await act(() => {
-            tree.update(<Component key="a" />);
-        });
-
-        await act(() => {
-            resolve('MockComponent2');
-        });
-
-        await act(() => {
-            tree.update(<Component key="a" />);
-        });
-
-        // loading w/ type null
-        expect(log).toHaveBeenNthCalledWith(1, {
-            initial: false,
-            isLoading: true
-        });
-
-        // component = MockComponent
-        expect(log).toHaveBeenNthCalledWith(2, {
-            component: 'MockComponent',
-            id: 1,
-            type: 'CATEGORY'
-        });
-
-        // Skip calls 3,4 which return same value
-
-        // loading w/ previous component MockComponent
-        expect(log).toHaveBeenNthCalledWith(5, {
-            isLoading: true,
-            component: 'MockComponent',
-            id: 1,
-            type: 'CATEGORY'
-        });
-
-        // component = MockComponent2
-        expect(log).toHaveBeenNthCalledWith(6, {
-            component: 'MockComponent2',
-            id: 2,
-            type: 'CMS_PAGE'
-        });
-    });
-});
-
-=======
->>>>>>> 5ab10062
 describe('loading type', async () => {
     test('is returned', async () => {
         useAppContext.mockImplementationOnce(() => {
@@ -500,13 +361,7 @@
             return [state, api];
         });
 
-<<<<<<< HEAD
         givenQueryResult({ loading: true });
-=======
-        useQuery.mockImplementationOnce(() => {
-            return { loading: true };
-        });
->>>>>>> 5ab10062
 
         await act(() => {
             create(<Component />);
@@ -539,13 +394,7 @@
             return [state, api];
         });
 
-<<<<<<< HEAD
         givenQueryResult({ loading: true });
-=======
-        useQuery.mockImplementationOnce(() => {
-            return { loading: true };
-        });
->>>>>>> 5ab10062
 
         let tree;
 
@@ -553,7 +402,6 @@
             tree = create(<Component key="a" />);
         });
 
-<<<<<<< HEAD
         givenQueryResult({
             data: {
                 route: {
@@ -562,18 +410,6 @@
                 }
             },
             loading: false
-=======
-        useQuery.mockImplementation(() => {
-            return {
-                data: {
-                    urlResolver: {
-                        id: 1,
-                        type: 'CATEGORY'
-                    }
-                },
-                loading: false
-            };
->>>>>>> 5ab10062
         });
 
         await act(() => {
@@ -597,7 +433,6 @@
     });
 });
 
-<<<<<<< HEAD
 describe('handles INLINED_PAGE_TYPE', () => {
     test('returns initial loading state', async () => {
         givenInlinedPageData();
@@ -629,14 +464,6 @@
 describe('returns ERROR when queries fail', () => {
     test('urlResolver fails', async () => {
         givenQueryResult({ error: new Error() });
-=======
-// This test must be last as reject(routeError) causes next tests to fail
-describe('returns ERROR when queries fail', () => {
-    test('urlResolver fails', async () => {
-        useQuery.mockImplementation(() => {
-            return { error: new Error() };
-        });
->>>>>>> 5ab10062
 
         await act(() => {
             create(<Component />);
@@ -664,10 +491,7 @@
         expect(replace).toHaveBeenCalledTimes(0);
         expect(log).toHaveBeenCalledTimes(2);
         expect(log).toHaveBeenNthCalledWith(1, {
-<<<<<<< HEAD
             initial: false,
-=======
->>>>>>> 5ab10062
             isLoading: true
         });
         expect(log).toHaveBeenNthCalledWith(2, {
