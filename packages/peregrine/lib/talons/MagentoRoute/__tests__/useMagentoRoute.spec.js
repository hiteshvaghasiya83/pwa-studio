import React, { useState } from 'react';
import { replace, useLocation } from 'react-router-dom';
import { act, create } from 'react-test-renderer';
import { useLazyQuery } from '@apollo/client';
import { useRootComponents } from '@magento/peregrine/lib/context/rootComponents';
import { useAppContext } from '../../../context/app';

import { getRootComponent } from '../helpers';
import { useMagentoRoute } from '../useMagentoRoute';

jest.mock('../../../context/app', () => {
    const state = {
        nextRootComponent: null,
        isPageLoading: false
    };
    const api = {
        actions: {
            setNextRootComponent: jest.fn(),
            setPageLoading: jest.fn()
        }
    };
    const useAppContext = jest.fn(() => [state, api]);

    return { useAppContext };
});

<<<<<<< HEAD
=======
const runQuery = jest.fn();
>>>>>>> dc4c0bfe
jest.mock('@apollo/client', () => {
    const ApolloClient = jest.requireActual('@apollo/client');
    const useLazyQuery = jest.fn();

    return {
        ...ApolloClient,
        useLazyQuery
    };
});

const givenQueryResult = response => {
    useLazyQuery.mockReset();
    useLazyQuery.mockImplementation((fetchUrl, { onCompleted }) => {
        const { data = {} } = response;

        runQuery.mockImplementation(() => {
            onCompleted(data);
        });
        return [runQuery, response];
    });
};

jest.mock('react-router-dom', () => {
    const ReactRouter = jest.requireActual('react-router-dom');
    const replace = jest.fn();
    const useHistory = jest.fn(() => ({ replace }));
    const useLocation = jest.fn(() => ({ pathname: '/foo.html' }));

    return {
        ...ReactRouter,
        useHistory,
        useLocation,
        replace
    };
});

jest.mock('@magento/peregrine/lib/context/rootComponents', () => ({
    useRootComponents: jest.fn()
}));
useRootComponents.mockImplementation(() => useState(new Map()));

jest.mock('../helpers', () => {
    const helpers = jest.requireActual('../helpers');
    const getRootComponent = jest.fn();

    return {
        ...helpers,
        getRootComponent
    };
});

const resolve = jest.fn().mockName('resolve');
const reject = jest.fn().mockName('reject');
getRootComponent.mockImplementation(
    () =>
        new Promise((res, rej) => {
            resolve.mockImplementation(res);
            reject.mockImplementation(rej);
        })
);

const givenInlinedPageData = () => {
    globalThis.INLINED_PAGE_TYPE = {
        id: 1,
        redirect_code: 0,
        relative_url: '/home.html',
        type: 'CMS_PAGE'
    };
};

const givenEmptyInlinedPageData = () => {
    globalThis.INLINED_PAGE_TYPE = false;
};

const log = jest.fn().mockName('log');
const Component = () => {
    log(useMagentoRoute());
    return null;
};

beforeEach(() => {
    log.mockClear();

<<<<<<< HEAD
    useQuery.mockReset();
    useQuery.mockImplementation(() => {
        return {
            data: {
                urlResolver: {
                    id: 1,
                    redirectCode: 0,
                    relative_url: '/foo.html',
                    type: 'CATEGORY'
                }
            },
            loading: false
=======
    givenEmptyInlinedPageData();

    givenQueryResult({
        data: {
            route: {
                id: 1,
                redirect_code: 0,
                relative_url: '/foo.html',
                type: 'CATEGORY'
            }
        },
        loading: false
    });

    useLocation.mockReset();
    useLocation.mockImplementation(() => ({ pathname: '/foo.html' }));

    useAppContext.mockImplementation(() => {
        const state = {
            nextRootComponent: null,
            isPageLoading: false
        };
        const api = {
            actions: {
                setNextRootComponent: jest.fn(),
                setPageLoading: jest.fn()
            }
        };

        return [state, api];
    });
    useLocation.mockReset();
    useLocation.mockImplementation(() => ({ pathname: '/foo.html' }));

    useAppContext.mockImplementation(() => {
        const state = {
            nextRootComponent: null,
            isPageLoading: false
        };
        const api = {
            actions: {
                setNextRootComponent: jest.fn(),
                setPageLoading: jest.fn()
            }
>>>>>>> dc4c0bfe
        };

        return [state, api];
    });
    useLocation.mockReset();
    useLocation.mockImplementation(() => ({ pathname: '/foo.html' }));

    useAppContext.mockImplementation(() => {
        const state = {
            nextRootComponent: null,
            isPageLoading: false
        };
        const api = {
            actions: {
                setNextRootComponent: jest.fn(),
                setPageLoading: jest.fn()
            }
        };

        return [state, api];
    });
});

describe('returns LOADING while queries are pending', () => {
    test('urlResolver is loading', async () => {
        givenQueryResult({ loading: true });

        await act(() => {
            create(<Component />);
        });

        expect(replace).toHaveBeenCalledTimes(0);
        expect(log).toHaveBeenCalledTimes(1);
        expect(log).toHaveBeenNthCalledWith(1, {
            initial: false,
            isLoading: true
        });
    });

    test('getRootComponent is pending', async () => {
        await act(() => {
            create(<Component />);
        });

        expect(replace).toHaveBeenCalledTimes(0);
        expect(log).toHaveBeenCalledTimes(1);
        expect(log).toHaveBeenNthCalledWith(1, {
            initial: false,
            isLoading: true
        });
    });
});

describe('returns NOT_FOUND when queries come back empty', () => {
    test('urlResolver is null', async () => {
<<<<<<< HEAD
        useQuery.mockImplementation(() => {
            return {
                data: {
                    urlResolver: null
                },
                loading: false
            };
        });

        await act(() => {
            create(<Component />);
        });

        expect(replace).toHaveBeenCalledTimes(0);
        expect(log).toHaveBeenCalledTimes(1);
        expect(log).toHaveBeenNthCalledWith(1, {
=======
        givenQueryResult({
            data: {
                route: null
            },
            loading: false
        });

        let tree;

        await act(() => {
            tree = create(<Component key="a" />);
        });

        await act(() => {
            tree.update(<Component key="a" />);
        });

        expect(replace).toHaveBeenCalledTimes(0);
        expect(log).toHaveBeenCalledTimes(2);
        expect(log).toHaveBeenNthCalledWith(2, {
>>>>>>> dc4c0bfe
            isNotFound: true
        });
    });
});

describe('returns REDIRECT after receiving a redirect code', () => {
    test('redirect code 301', async () => {
        givenQueryResult({
            data: {
                route: {
                    id: 1,
                    redirect_code: 301,
                    relative_url: '/foo.html',
                    type: 'CATEGORY'
                }
            },
            loading: false
        });

        await act(() => {
            create(<Component />);
        });

        expect(replace).toHaveBeenCalledTimes(1);
        expect(log).toHaveBeenCalledTimes(1);
        expect(log).toHaveBeenNthCalledWith(1, {
            isRedirect: true,
            relativeUrl: '/foo.html'
        });
    });

    test('redirect adds a slash when appropriate', async () => {
        // Arrange: the relative_url does not have a '/'
        const relative_url = 'no_preceding_slash.html';
        givenQueryResult({
            data: {
                route: {
                    id: 1,
                    redirect_code: 302,
                    relative_url,
                    type: 'CATEGORY'
                }
            },
            loading: false
        });

        // Act
        await act(() => {
            create(<Component />);
        });

        // Assert
        expect(replace).toHaveBeenCalledTimes(1);
        expect(log).toHaveBeenCalledTimes(1);
        expect(log).toHaveBeenNthCalledWith(1, {
            isRedirect: true,
            relativeUrl: '/no_preceding_slash.html'
        });
    });

    test('redirect code 302', async () => {
        givenQueryResult({
            data: {
                route: {
                    id: 1,
                    redirect_code: 302,
                    relative_url: '/foo.html',
                    type: 'CATEGORY'
                }
            },
            loading: false
        });

        await act(() => {
            create(<Component />);
        });

        expect(replace).toHaveBeenCalledTimes(1);
        expect(log).toHaveBeenCalledTimes(1);
        expect(log).toHaveBeenNthCalledWith(1, {
            isRedirect: true,
            relativeUrl: '/foo.html'
        });
    });
});

describe('returns FOUND after fetching a component', () => {
    test('getRootComponent succeeds', async () => {
        await act(() => {
            create(<Component />);
        });

        await act(() => {
            resolve('MockComponent');
        });

        expect(replace).toHaveBeenCalledTimes(0);
        expect(log).toHaveBeenCalledTimes(2);
        expect(log).toHaveBeenNthCalledWith(1, {
            initial: false,
            isLoading: true
        });
        expect(log).toHaveBeenNthCalledWith(2, {
            component: 'MockComponent',
            id: 1,
            type: 'CATEGORY'
        });
    });
});

describe('avoids fetching the same component twice', () => {
    test('getRootComponent succeeds', async () => {
        let tree;

        await act(() => {
            tree = create(<Component key="a" />);
        });

        await act(() => {
            resolve('MockComponent');
        });

        await act(() => {
            tree.update(<Component key="a" />);
        });

        expect(getRootComponent).toHaveBeenCalledTimes(1);
        expect(getRootComponent).toHaveBeenNthCalledWith(1, 'CATEGORY');
    });
});

describe('avoids setting state when unmounted', () => {
    test('getRootComponent resolves after unmount', async () => {
        let tree;

        await act(() => {
            tree = create(<Component />);
        });

        await act(() => {
            tree.unmount();
        });

        await act(() => {
            resolve('MockComponent');
        });

        expect(tree).toBeTruthy();
    });
});

describe('loading type', async () => {
    test('is returned', async () => {
        useAppContext.mockImplementationOnce(() => {
            const state = {
                nextRootComponent: 'TEST_TYPE_SHIMMER',
                isPageLoading: false
            };
            const api = {
                actions: {
                    setNextRootComponent: jest.fn(),
                    setPageLoading: jest.fn()
                }
            };

            return [state, api];
        });

<<<<<<< HEAD
        useQuery.mockImplementationOnce(() => {
            return { loading: true };
        });
=======
        givenQueryResult({ loading: true });
>>>>>>> dc4c0bfe

        await act(() => {
            create(<Component />);
        });

        expect(log).toHaveBeenCalledWith({
            isLoading: true,
            shimmer: 'TEST_TYPE_SHIMMER'
        });
    });

    test('is reset when component is returned', async () => {
        let mockNextRootComponent = 'TEST_TYPE_SHIMMER';
        const mockSetNextRootComponent = jest.fn(type => {
            mockNextRootComponent = type;
        });

        useAppContext.mockImplementation(() => {
            const state = {
                nextRootComponent: mockNextRootComponent,
                isPageLoading: false
            };
            const api = {
                actions: {
                    setNextRootComponent: mockSetNextRootComponent,
                    setPageLoading: jest.fn()
                }
            };

            return [state, api];
        });

<<<<<<< HEAD
        useQuery.mockImplementationOnce(() => {
            return { loading: true };
        });
=======
        givenQueryResult({ loading: true });
>>>>>>> dc4c0bfe

        let tree;

        await act(() => {
            tree = create(<Component key="a" />);
        });

<<<<<<< HEAD
        useQuery.mockImplementation(() => {
            return {
                data: {
                    urlResolver: {
                        id: 1,
                        type: 'CATEGORY'
                    }
                },
                loading: false
            };
=======
        givenQueryResult({
            data: {
                route: {
                    id: 1,
                    type: 'CATEGORY'
                }
            },
            loading: false
>>>>>>> dc4c0bfe
        });

        await act(() => {
            tree.update(<Component key="a" />);
        });

        await act(() => {
            resolve('MockComponent');
        });

        await act(() => {
            tree.update(<Component key="a" />);
        });

        expect(log).toHaveBeenNthCalledWith(1, {
            isLoading: true,
            shimmer: 'TEST_TYPE_SHIMMER'
        });

        expect(mockSetNextRootComponent).toHaveBeenCalledWith(null);
    });
});

<<<<<<< HEAD
// This test must be last as reject(routeError) causes next tests to fail
describe('returns ERROR when queries fail', () => {
    test('urlResolver fails', async () => {
        useQuery.mockImplementation(() => {
            return { error: new Error() };
        });
=======
describe('handles INLINED_PAGE_TYPE', () => {
    test('returns initial loading state', async () => {
        givenInlinedPageData();

        await act(() => {
            create(<Component key="a" />);
        });

        expect(log).toHaveBeenNthCalledWith(1, {
            initial: true,
            isLoading: true
        });
    });

    test('uses inlined data to get root component', async () => {
        givenInlinedPageData();

        await act(() => {
            create(<Component key="a" />);
        });

        expect(runQuery).not.toHaveBeenCalled();

        expect(getRootComponent).toHaveBeenCalled();
    });
});

// This test must be last as reject(routeError) causes next tests to fail
describe('returns ERROR when queries fail', () => {
    test('urlResolver fails', async () => {
        givenQueryResult({ error: new Error() });
>>>>>>> dc4c0bfe

        await act(() => {
            create(<Component />);
        });

        expect(replace).toHaveBeenCalledTimes(0);
        expect(log).toHaveBeenCalledTimes(1);
        expect(log).toHaveBeenNthCalledWith(1, {
            hasError: true,
            routeError: expect.any(Error)
        });
    });

    test('getRootComponent fails', async () => {
        const routeError = new Error();

        await act(() => {
            create(<Component />);
        });

        await act(() => {
            reject(routeError);
        });

        expect(replace).toHaveBeenCalledTimes(0);
        expect(log).toHaveBeenCalledTimes(2);
        expect(log).toHaveBeenNthCalledWith(1, {
<<<<<<< HEAD
=======
            initial: false,
>>>>>>> dc4c0bfe
            isLoading: true
        });
        expect(log).toHaveBeenNthCalledWith(2, {
            hasError: true,
            routeError
        });
    });
});<|MERGE_RESOLUTION|>--- conflicted
+++ resolved
@@ -24,10 +24,7 @@
     return { useAppContext };
 });
 
-<<<<<<< HEAD
-=======
 const runQuery = jest.fn();
->>>>>>> dc4c0bfe
 jest.mock('@apollo/client', () => {
     const ApolloClient = jest.requireActual('@apollo/client');
     const useLazyQuery = jest.fn();
@@ -111,20 +108,6 @@
 beforeEach(() => {
     log.mockClear();
 
-<<<<<<< HEAD
-    useQuery.mockReset();
-    useQuery.mockImplementation(() => {
-        return {
-            data: {
-                urlResolver: {
-                    id: 1,
-                    redirectCode: 0,
-                    relative_url: '/foo.html',
-                    type: 'CATEGORY'
-                }
-            },
-            loading: false
-=======
     givenEmptyInlinedPageData();
 
     givenQueryResult({
@@ -169,24 +152,6 @@
                 setNextRootComponent: jest.fn(),
                 setPageLoading: jest.fn()
             }
->>>>>>> dc4c0bfe
-        };
-
-        return [state, api];
-    });
-    useLocation.mockReset();
-    useLocation.mockImplementation(() => ({ pathname: '/foo.html' }));
-
-    useAppContext.mockImplementation(() => {
-        const state = {
-            nextRootComponent: null,
-            isPageLoading: false
-        };
-        const api = {
-            actions: {
-                setNextRootComponent: jest.fn(),
-                setPageLoading: jest.fn()
-            }
         };
 
         return [state, api];
@@ -225,24 +190,6 @@
 
 describe('returns NOT_FOUND when queries come back empty', () => {
     test('urlResolver is null', async () => {
-<<<<<<< HEAD
-        useQuery.mockImplementation(() => {
-            return {
-                data: {
-                    urlResolver: null
-                },
-                loading: false
-            };
-        });
-
-        await act(() => {
-            create(<Component />);
-        });
-
-        expect(replace).toHaveBeenCalledTimes(0);
-        expect(log).toHaveBeenCalledTimes(1);
-        expect(log).toHaveBeenNthCalledWith(1, {
-=======
         givenQueryResult({
             data: {
                 route: null
@@ -263,7 +210,6 @@
         expect(replace).toHaveBeenCalledTimes(0);
         expect(log).toHaveBeenCalledTimes(2);
         expect(log).toHaveBeenNthCalledWith(2, {
->>>>>>> dc4c0bfe
             isNotFound: true
         });
     });
@@ -432,13 +378,7 @@
             return [state, api];
         });
 
-<<<<<<< HEAD
-        useQuery.mockImplementationOnce(() => {
-            return { loading: true };
-        });
-=======
         givenQueryResult({ loading: true });
->>>>>>> dc4c0bfe
 
         await act(() => {
             create(<Component />);
@@ -471,13 +411,7 @@
             return [state, api];
         });
 
-<<<<<<< HEAD
-        useQuery.mockImplementationOnce(() => {
-            return { loading: true };
-        });
-=======
         givenQueryResult({ loading: true });
->>>>>>> dc4c0bfe
 
         let tree;
 
@@ -485,18 +419,6 @@
             tree = create(<Component key="a" />);
         });
 
-<<<<<<< HEAD
-        useQuery.mockImplementation(() => {
-            return {
-                data: {
-                    urlResolver: {
-                        id: 1,
-                        type: 'CATEGORY'
-                    }
-                },
-                loading: false
-            };
-=======
         givenQueryResult({
             data: {
                 route: {
@@ -505,7 +427,6 @@
                 }
             },
             loading: false
->>>>>>> dc4c0bfe
         });
 
         await act(() => {
@@ -529,14 +450,6 @@
     });
 });
 
-<<<<<<< HEAD
-// This test must be last as reject(routeError) causes next tests to fail
-describe('returns ERROR when queries fail', () => {
-    test('urlResolver fails', async () => {
-        useQuery.mockImplementation(() => {
-            return { error: new Error() };
-        });
-=======
 describe('handles INLINED_PAGE_TYPE', () => {
     test('returns initial loading state', async () => {
         givenInlinedPageData();
@@ -568,7 +481,6 @@
 describe('returns ERROR when queries fail', () => {
     test('urlResolver fails', async () => {
         givenQueryResult({ error: new Error() });
->>>>>>> dc4c0bfe
 
         await act(() => {
             create(<Component />);
@@ -596,10 +508,7 @@
         expect(replace).toHaveBeenCalledTimes(0);
         expect(log).toHaveBeenCalledTimes(2);
         expect(log).toHaveBeenNthCalledWith(1, {
-<<<<<<< HEAD
-=======
             initial: false,
->>>>>>> dc4c0bfe
             isLoading: true
         });
         expect(log).toHaveBeenNthCalledWith(2, {
