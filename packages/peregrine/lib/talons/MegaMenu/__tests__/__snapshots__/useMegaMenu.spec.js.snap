// Jest Snapshot v1, https://goo.gl/fbAQLP

exports[`Should add eventListner for keydown, mouseout, mousedown 1`] = `
Array [
  Array [
    [Window],
    "mousedown",
    [Function],
  ],
  Array [
    [Window],
    "mouseout",
    [Function],
  ],
  Array [
    [Window],
    "keydown",
    [Function],
  ],
]
`;

exports[`Should render proper shape 1`] = `
Object {
  "activeCategoryId": 7,
<<<<<<< HEAD
  "handleNavigate": [MockFunction onNavigate],
=======
  "disableFocus": false,
  "handleClickOutside": [Function],
  "handleSubMenuFocus": [Function],
>>>>>>> 27b7dbe8
  "megaMenuData": Object {
    "children": Array [
      Object {
        "children": Array [
          Object {
            "children": Array [],
            "id": 8,
            "include_in_menu": 1,
            "isActive": false,
            "name": "Blouses & Shirts",
            "path": Array [
              7,
              8,
            ],
            "position": 1,
            "url_path": "venia-tops/venia-blouses",
            "url_suffix": ".html",
          },
          Object {
            "children": Array [],
            "id": 9,
            "include_in_menu": 1,
            "isActive": false,
            "name": "Sweaters",
            "path": Array [
              7,
              9,
            ],
            "position": 2,
            "url_path": "venia-tops/venia-sweaters",
            "url_suffix": ".html",
          },
        ],
        "id": 7,
        "include_in_menu": 1,
        "isActive": true,
        "name": "Tops",
        "path": Array [
          7,
        ],
        "position": 3,
        "url_path": "venia-tops",
        "url_suffix": ".html",
      },
      Object {
        "children": Array [
          Object {
            "children": Array [],
            "id": 5,
            "include_in_menu": 1,
            "isActive": false,
            "name": "Jewelry",
            "path": Array [
              3,
              5,
            ],
            "position": 2,
            "url_path": "venia-accessories/venia-jewelry",
            "url_suffix": ".html",
          },
          Object {
            "children": Array [],
            "id": 4,
            "include_in_menu": 1,
            "isActive": false,
            "name": "Belts",
            "path": Array [
              3,
              4,
            ],
            "position": 10,
            "url_path": "venia-accessories/venia-belts",
            "url_suffix": ".html",
          },
        ],
        "id": 3,
        "include_in_menu": 1,
        "isActive": false,
        "name": "Accessories",
        "path": Array [
          3,
        ],
        "position": 4,
        "url_path": "venia-accessories",
        "url_suffix": ".html",
      },
    ],
    "id": 2,
    "isActive": false,
    "name": "Default Category",
  },
  "subMenuState": false,
}
`;

exports[`handleSubMenuFocus should setSubMenuState to true 1`] = `undefined`;<|MERGE_RESOLUTION|>--- conflicted
+++ resolved
@@ -23,13 +23,10 @@
 exports[`Should render proper shape 1`] = `
 Object {
   "activeCategoryId": 7,
-<<<<<<< HEAD
-  "handleNavigate": [MockFunction onNavigate],
-=======
   "disableFocus": false,
   "handleClickOutside": [Function],
+  "handleNavigate": [MockFunction onNavigate],
   "handleSubMenuFocus": [Function],
->>>>>>> 27b7dbe8
   "megaMenuData": Object {
     "children": Array [
       Object {
