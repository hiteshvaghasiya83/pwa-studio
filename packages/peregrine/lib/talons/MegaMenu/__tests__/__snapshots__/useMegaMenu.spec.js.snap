// Jest Snapshot v1, https://goo.gl/fbAQLP

exports[`Should add eventListner for keydown, mouseout, mousedown 1`] = `
Array [
  Array [
    [Window],
    "mousedown",
    [Function],
  ],
  Array [
    [Window],
    "mouseout",
    [Function],
  ],
  Array [
    [Window],
    "keydown",
    [Function],
  ],
]
`;

exports[`Should render proper shape 1`] = `
Object {
  "activeCategoryId": 7,
<<<<<<< HEAD
  "handleNavigate": [MockFunction onNavigate],
=======
  "disableFocus": false,
  "handleClickOutside": [Function],
  "handleNavigate": [MockFunction onNavigate],
  "handleSubMenuFocus": [Function],
>>>>>>> 3e69aaca
  "megaMenuData": Object {
    "children": Array [
      Object {
        "children": Array [
          Object {
            "children": Array [],
            "id": 8,
            "include_in_menu": 1,
            "isActive": false,
            "name": "Blouses & Shirts",
            "path": Array [
              7,
              8,
            ],
            "position": 1,
            "url_path": "venia-tops/venia-blouses",
            "url_suffix": ".html",
          },
          Object {
            "children": Array [],
            "id": 9,
            "include_in_menu": 1,
            "isActive": false,
            "name": "Sweaters",
            "path": Array [
              7,
              9,
            ],
            "position": 2,
            "url_path": "venia-tops/venia-sweaters",
            "url_suffix": ".html",
          },
        ],
        "id": 7,
        "include_in_menu": 1,
        "isActive": true,
        "name": "Tops",
        "path": Array [
          7,
        ],
        "position": 3,
        "url_path": "venia-tops",
        "url_suffix": ".html",
      },
      Object {
        "children": Array [
          Object {
            "children": Array [],
            "id": 5,
            "include_in_menu": 1,
            "isActive": false,
            "name": "Jewelry",
            "path": Array [
              3,
              5,
            ],
            "position": 2,
            "url_path": "venia-accessories/venia-jewelry",
            "url_suffix": ".html",
          },
          Object {
            "children": Array [],
            "id": 4,
            "include_in_menu": 1,
            "isActive": false,
            "name": "Belts",
            "path": Array [
              3,
              4,
            ],
            "position": 10,
            "url_path": "venia-accessories/venia-belts",
            "url_suffix": ".html",
          },
        ],
        "id": 3,
        "include_in_menu": 1,
        "isActive": false,
        "name": "Accessories",
        "path": Array [
          3,
        ],
        "position": 4,
        "url_path": "venia-accessories",
        "url_suffix": ".html",
      },
    ],
    "id": 2,
    "isActive": false,
    "name": "Default Category",
  },
  "subMenuState": false,
}
`;

exports[`handleSubMenuFocus should setSubMenuState to true 1`] = `undefined`;<|MERGE_RESOLUTION|>--- conflicted
+++ resolved
@@ -23,14 +23,10 @@
 exports[`Should render proper shape 1`] = `
 Object {
   "activeCategoryId": 7,
-<<<<<<< HEAD
-  "handleNavigate": [MockFunction onNavigate],
-=======
   "disableFocus": false,
   "handleClickOutside": [Function],
   "handleNavigate": [MockFunction onNavigate],
   "handleSubMenuFocus": [Function],
->>>>>>> 3e69aaca
   "megaMenuData": Object {
     "children": Array [
       Object {
