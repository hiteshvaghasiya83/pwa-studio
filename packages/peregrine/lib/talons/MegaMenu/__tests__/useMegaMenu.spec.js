import React, { useEffect } from 'react';
import { useLocation } from 'react-router-dom';
import { useQuery } from '@apollo/client';

import createTestInstance from '../../../util/createTestInstance';
import { useMegaMenu } from '../useMegaMenu';
import { useEventListener } from '../../../hooks/useEventListener';

jest.mock('@apollo/client');
jest.mock('react-router-dom', () => ({
    useLocation: jest.fn(() => ({ pathname: '/venia-tops.html' }))
}));

<<<<<<< HEAD
jest.mock('../../../hooks/useInternalLink', () =>
    jest.fn(() => ({
        setShimmerType: jest.fn().mockName('onNavigate')
    }))
);

=======
jest.mock('../../../hooks/useEventListener', () => ({
    useEventListener: jest.fn()
}));

const log = jest.fn();
>>>>>>> 27b7dbe8
const Component = props => {
    const talonProps = useMegaMenu({ ...props });

    useEffect(() => {
        log(talonProps);
    }, [talonProps]);

    return <i talonProps={talonProps} />;
};

const getTalonProps = props => {
    const tree = createTestInstance(<Component {...props} />);
    const { root } = tree;
    const { talonProps } = root.findByType('i').props;

    const update = newProps => {
        tree.update(<Component {...{ ...props, ...newProps }} />);

        return root.findByType('i').props.talonProps;
    };

    return { talonProps, tree, update };
};

beforeAll(() => {
    useQuery.mockReturnValue({
        data: {
            categoryList: [
                {
                    id: 2,
                    name: 'Default Category',
                    children: [
                        {
                            id: 3,
                            include_in_menu: 1,
                            name: 'Accessories',
                            position: 4,
                            url_path: 'venia-accessories',
                            url_suffix: '.html',
                            children: [
                                {
                                    id: 4,
                                    include_in_menu: 1,
                                    name: 'Belts',
                                    position: 10,
                                    url_path: 'venia-accessories/venia-belts',
                                    url_suffix: '.html',
                                    children: []
                                },
                                {
                                    id: 5,
                                    include_in_menu: 1,
                                    name: 'Jewelry',
                                    position: 2,
                                    url_path: 'venia-accessories/venia-jewelry',
                                    url_suffix: '.html',
                                    children: []
                                },
                                {
                                    id: 6,
                                    include_in_menu: 0,
                                    name: 'Scarves',
                                    position: 3,
                                    url_path: 'venia-accessories/venia-scarves',
                                    url_suffix: '.html',
                                    children: []
                                }
                            ]
                        },
                        {
                            id: 7,
                            include_in_menu: 1,
                            name: 'Tops',
                            position: 3,
                            url_path: 'venia-tops',
                            url_suffix: '.html',
                            children: [
                                {
                                    id: 8,
                                    include_in_menu: 1,
                                    name: 'Blouses & Shirts',
                                    position: 1,
                                    url_path: 'venia-tops/venia-blouses',
                                    url_suffix: '.html',
                                    children: []
                                },
                                {
                                    id: 9,
                                    include_in_menu: 1,
                                    name: 'Sweaters',
                                    position: 2,
                                    url_path: 'venia-tops/venia-sweaters',
                                    url_suffix: '.html',
                                    children: []
                                }
                            ]
                        },
                        {
                            id: 13,
                            include_in_menu: 0,
                            name: 'Dresses',
                            position: 3,
                            url_path: 'venia-dresses',
                            url_suffix: '.html',
                            children: []
                        }
                    ]
                }
            ]
        }
    });
});

test('Should render proper shape', () => {
    const { talonProps } = getTalonProps();

    expect(talonProps).toMatchSnapshot();
});

test('Should set active category', () => {
    useLocation.mockReturnValue({
        pathname: '/venia-accessories/venia-belts.html'
    });

    const { talonProps } = getTalonProps();
    /**
     * Child category "Belts" is active and it root category should be mark as active
     * Parent for Belts has id 3 (Accessories)
     */
    expect(talonProps.activeCategoryId).toEqual(3);
});

test('Should clear active category', () => {
    useLocation.mockReturnValue({ pathname: '/' });

    const { talonProps } = getTalonProps();
    /**
     * Child category "Belts" is active and it root category should be mark as active
     * Parent for Belts has id 3 (Accessories)
     */
    expect(talonProps.activeCategoryId).toBeNull();
});

test('Should sort items', () => {
    const { talonProps } = getTalonProps();

    /**
     * In mocked data:
     * the Accessories category has position equals 4
     * the Tops category has position equals 3
     * so Tops category should be the first one in the megaMenuData object
     *
     */
    expect(talonProps.megaMenuData.children[0].name).toEqual('Tops');

    /**
     * In mocked data:
     * the Belts category has position equals 10
     * the Jewelry category has position equals 2
     * so Jewelry category should be the first one in the parent category object
     *
     */
    expect(talonProps.megaMenuData.children[1].children[0].name).toEqual(
        'Jewelry'
    );
});

test('Should not render items that are not included in menu', () => {
    const { talonProps } = getTalonProps();

    /**
     * In mocked data:
     * there are 3 top level categories
     * The last one has set up field include_in_menu to 0
     * so the megaMenuData object should have only two top level categories
     */
    expect(talonProps.megaMenuData.children.length).toEqual(2);

    /**
     * In mocked data:
     * there are 3 categories in Accessories category
     * The last one has set up field include_in_menu to 0
     * so the Accessories category  object should have only two top level categories
     */
    expect(talonProps.megaMenuData.children[1].children.length).toEqual(2);
});

test('Should add eventListner for keydown, mouseout, mousedown', () => {
    createTestInstance(<Component />);

    expect(useEventListener.mock.calls).toMatchSnapshot();
});

test('handleClickOutside should setSubMenuState to false and setDisableFocus to true', () => {
    const { update } = getTalonProps({
        mainNavRef: { current: { contains: () => false } }
    });

    const handleClickOutside = useEventListener.mock.calls[0][2];

    handleClickOutside({ target: 'test' });
    const talonProps = update();
    expect(talonProps.subMenuState).toBeFalsy();
    expect(talonProps.disableFocus).toBeTruthy();
});

test('handleSubMenuFocus should setSubMenuState to true', () => {
    const setSubMenuState = jest.fn(() => true);

    const { update } = getTalonProps({
        setSubMenuState
    });
    const talonProps = update();
    const handleSubMenuFocus = talonProps.handleSubMenuFocus();

    expect(handleSubMenuFocus).toMatchSnapshot();
});<|MERGE_RESOLUTION|>--- conflicted
+++ resolved
@@ -11,20 +11,18 @@
     useLocation: jest.fn(() => ({ pathname: '/venia-tops.html' }))
 }));
 
-<<<<<<< HEAD
 jest.mock('../../../hooks/useInternalLink', () =>
     jest.fn(() => ({
         setShimmerType: jest.fn().mockName('onNavigate')
     }))
 );
 
-=======
 jest.mock('../../../hooks/useEventListener', () => ({
     useEventListener: jest.fn()
 }));
 
 const log = jest.fn();
->>>>>>> 27b7dbe8
+
 const Component = props => {
     const talonProps = useMegaMenu({ ...props });
 
