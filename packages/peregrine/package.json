{
  "name": "@magento/peregrine",
<<<<<<< HEAD
  "version": "1.1.0",
=======
  "version": "1.1.1",
>>>>>>> f974b14d
  "publishConfig": {
    "access": "public"
  },
  "description": "The core runtime of Magento PWA",
  "license": "(OSL-3.0 OR AFL-3.0)",
  "author": "Magento Commerce",
  "main": "dist/index.js",
  "files": [
    "dist"
  ],
  "repository": "github:magento-research/pwa-studio",
  "bugs": {
    "url": "https://github.com/magento-research/pwa-studio/issues"
  },
  "homepage": "https://github.com/magento-research/pwa-studio/tree/master/packages/peregrine#readme",
  "scripts": {
    "build": "babel src --out-dir dist --ignore '__tests__/,__mocks__/,__fixtures__/' --source-maps --copy-files",
    "clean": "rimraf dist",
    "danger": "danger-ci",
    "prepare": "npm-merge-driver install",
    "storybook": "start-storybook -p 9001 -c .storybook",
    "storybook:build": "build-storybook -c .storybook -o storybook-dist",
    "watch": "npm run -s build -- --watch"
  },
  "peerDependencies": {
    "babel-runtime": "^6.26.0",
    "react": "^16.4.2",
    "react-dom": "^16.4.2",
    "react-redux": "^5.0.7",
    "react-router-dom": "^4.2.2",
    "redux": "^4.0.0"
  },
  "devDependencies": {
    "@storybook/react": "^3.4.2",
    "babel-cli": "^6.26.0",
    "babel-runtime": "^6.26.0",
    "danger": "^3.9.0",
    "npm-merge-driver": "^2.3.5",
    "react": "^16.4.2",
    "react-dom": "^16.4.2",
    "react-redux": "^5.0.7",
    "react-router-dom": "^4.2.2",
    "redux": "^4.0.0",
    "rimraf": "^2.6.2"
  }
}<|MERGE_RESOLUTION|>--- conflicted
+++ resolved
@@ -1,10 +1,6 @@
 {
   "name": "@magento/peregrine",
-<<<<<<< HEAD
-  "version": "1.1.0",
-=======
   "version": "1.1.1",
->>>>>>> f974b14d
   "publishConfig": {
     "access": "public"
   },
