{
  "name": "@magento/pwa-buildpack",
  "version": "4.0.0",
  "publishConfig": {
    "access": "public"
  },
  "description": "Build/Layout optimization tooling and Peregrine framework adapters for the Magento PWA",
  "main": "lib/index.js",
  "bin": {
    "buildpack": "./bin/buildpack"
  },
  "scripts": {
    "clean": " "
  },
  "repository": "github:magento/pwa-studio",
  "keywords": [
    "magento",
    "pwa",
    "babel",
    "webpack"
  ],
  "author": "Magento Commerce",
  "license": "(OSL-3.0 OR AFL-3.0)",
  "bugs": {
    "url": "https://github.com/magento/pwa-studio/issues"
  },
  "homepage": "https://github.com/magento/pwa-studio/tree/master/packages/pwa-buildpack#readme",
  "dependencies": {
    "@magento/directive-parser": "~0.1.7",
<<<<<<< HEAD
    "@magento/express-sharp": "~2.1.2",
    "@magento/upward-js": "~2.2.0",
=======
    "@magento/express-sharp": "~2.1.1-newdeps.1",
    "@magento/upward-js": "~3.0.0",
>>>>>>> ba3f1872
    "apicache": "~1.4.0",
    "boxen": "~3.0.0",
    "camelspace": "~1.0.0",
    "chalk": "~2.4.2",
    "copy-webpack-plugin": "~5.0.3",
    "debug": "~4.1.1",
    "debug-error-middleware": "~1.3.0",
    "devcert": "~1.0.0",
    "dotenv": "~6.2.0",
    "envalid": "~4.2.2",
    "execa": "~1.0.0",
    "figures": "~2.0.0",
    "fs-extra": "~7.0.1",
    "gitignore-to-glob": "~0.3.0",
    "graphql-playground-middleware-express": "~1.7.12",
    "js-yaml": "~3.13.1",
    "klaw": "~3.0.0",
    "lodash": "~4.17.11",
    "micromatch": "~4.0.2",
    "node-fetch": "~2.3.0",
    "pkg-dir": "~4.1.0",
    "portscanner": "~2.2.0",
    "redis": "~2.8.0",
    "tar": "~4.4.8",
    "walk-object": "~4.0.0",
    "webpack-assets-manifest": "~3.1.1",
    "webpack-inject-plugin": "~1.5.3",
    "word-wrap": "~1.2.3",
    "write-file-webpack-plugin": "~4.5.0",
    "yargs": "~13.2.2"
  },
  "devDependencies": {
    "memory-fs": "~0.4.1",
    "rimraf": "~2.6.3",
    "sharp": "~0.22.1",
    "strip-ansi": "~5.0.0",
    "terser-webpack-plugin": "~1.2.3",
    "wait-for-expect": "~1.2.0",
    "webpack": "~4.38.0",
    "workbox-webpack-plugin": "~4.2.0"
  },
  "peerDependencies": {
    "babel-loader": "~8.0.5",
    "css-loader": "~2.1.1",
    "terser-webpack-plugin": "~1.2.3",
    "webpack": "~4.38.0",
    "workbox-webpack-plugin": "~4.2.0"
  },
  "engines": {
    "node": ">=10.x",
    "yarn": ">=1.12.0"
  }
}<|MERGE_RESOLUTION|>--- conflicted
+++ resolved
@@ -27,13 +27,8 @@
   "homepage": "https://github.com/magento/pwa-studio/tree/master/packages/pwa-buildpack#readme",
   "dependencies": {
     "@magento/directive-parser": "~0.1.7",
-<<<<<<< HEAD
     "@magento/express-sharp": "~2.1.2",
-    "@magento/upward-js": "~2.2.0",
-=======
-    "@magento/express-sharp": "~2.1.1-newdeps.1",
     "@magento/upward-js": "~3.0.0",
->>>>>>> ba3f1872
     "apicache": "~1.4.0",
     "boxen": "~3.0.0",
     "camelspace": "~1.0.0",
