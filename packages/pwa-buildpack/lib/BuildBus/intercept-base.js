<<<<<<< HEAD
/** @ignore */
module.exports = targets => {
    /**
     * Intercept our own `envVarDefinitions` target to provide the base
     * definitions for core functionality.
     */
    targets.own.envVarDefinitions.tap(defs => {
        const { sections, changes } = require('../../envVarDefinitions.json');
        defs.sections.push(...sections);
        defs.changes.push(...changes);
    });
};
=======
/**
 * Builtin targets are called manually from inside Buildpack code. Buildpack
 * can't rely on interceptors for all its base functionality, because it still
 * has to work in projects that don't have targets installed yet, such as newly
 * scaffolded projects.
 */

module.exports = () => {};
>>>>>>> 4bcdc611
<|MERGE_RESOLUTION|>--- conflicted
+++ resolved
@@ -1,17 +1,4 @@
-<<<<<<< HEAD
 /** @ignore */
-module.exports = targets => {
-    /**
-     * Intercept our own `envVarDefinitions` target to provide the base
-     * definitions for core functionality.
-     */
-    targets.own.envVarDefinitions.tap(defs => {
-        const { sections, changes } = require('../../envVarDefinitions.json');
-        defs.sections.push(...sections);
-        defs.changes.push(...changes);
-    });
-};
-=======
 /**
  * Builtin targets are called manually from inside Buildpack code. Buildpack
  * can't rely on interceptors for all its base functionality, because it still
@@ -19,5 +6,4 @@
  * scaffolded projects.
  */
 
-module.exports = () => {};
->>>>>>> 4bcdc611
+module.exports = () => {};