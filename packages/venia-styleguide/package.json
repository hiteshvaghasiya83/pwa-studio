--- conflicted
+++ resolved
@@ -35,14 +35,8 @@
     "@babel/plugin-syntax-jsx": "~7.2.0",
     "@babel/plugin-transform-react-jsx": "~7.3.0",
     "@babel/plugin-transform-runtime": "~7.4.4",
-<<<<<<< HEAD
-    "@magento/babel-preset-peregrine": "~1.0.0",
+    "@magento/babel-preset-peregrine": "~1.0.1",
     "@mdx-js/loader": "~1.5.3",
-=======
-    "@babel/preset-env": "~7.3.4",
-    "@magento/babel-preset-peregrine": "~1.0.1",
-    "@mdx-js/loader": "~1.5.1",
->>>>>>> 8dbeff02
     "babel-core": "~7.0.0-bridge.0",
     "babel-jest": "~24.1.0",
     "babel-loader": "~8.0.5",
