--- conflicted
+++ resolved
@@ -76,11 +76,7 @@
   "peerDependencies": {
     "@magento/babel-preset-peregrine": "~1.0.1",
     "@magento/peregrine": "~6.0.0",
-<<<<<<< HEAD
-    "@magento/pwa-buildpack": "~5.1.0",
-=======
     "@magento/pwa-buildpack": "~5.1.1",
->>>>>>> 3521b2d3
     "apollo-cache-inmemory": "~1.6.3",
     "apollo-cache-persist": "~0.1.1",
     "apollo-client": "2.6.4",
