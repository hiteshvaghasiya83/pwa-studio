import React, { Fragment } from 'react';
import { number, shape, string } from 'prop-types';
import { useCategory } from '@magento/peregrine/lib/talons/RootComponents/Category';
<<<<<<< HEAD
import { useStyle } from '../../classify';
import { fullPageLoadingIndicator } from '../../components/LoadingIndicator';
=======
import { mergeClasses } from '../../classify';
>>>>>>> 4e431013

import CategoryContent from './categoryContent';
import defaultClasses from './category.css';
import { Meta } from '../../components/Head';
import { GET_PAGE_SIZE } from './category.gql';
import ErrorView from '@magento/venia-ui/lib/components/ErrorView';

const Category = props => {
    const { id } = props;

    const talonProps = useCategory({
        id,
        queries: {
            getPageSize: GET_PAGE_SIZE
        }
    });

    const {
        error,
        metaDescription,
        loading,
        categoryData,
        pageControl,
        sortProps,
        pageSize
    } = talonProps;

    const classes = useStyle(defaultClasses, props.classes);

    if (!categoryData) {
        if (error && pageControl.currentPage === 1) {
            if (process.env.NODE_ENV !== 'production') {
                console.error(error);
            }

            return <ErrorView />;
        }
    }

    return (
        <Fragment>
            <Meta name="description" content={metaDescription} />
            <CategoryContent
                categoryId={id}
                classes={classes}
                data={categoryData}
                isLoading={loading}
                pageControl={pageControl}
                sortProps={sortProps}
                pageSize={pageSize}
            />
        </Fragment>
    );
};

Category.propTypes = {
    classes: shape({
        gallery: string,
        root: string,
        title: string
    }),
    id: number
};

Category.defaultProps = {
    id: 3
};

export default Category;<|MERGE_RESOLUTION|>--- conflicted
+++ resolved
@@ -1,12 +1,8 @@
 import React, { Fragment } from 'react';
 import { number, shape, string } from 'prop-types';
 import { useCategory } from '@magento/peregrine/lib/talons/RootComponents/Category';
-<<<<<<< HEAD
 import { useStyle } from '../../classify';
 import { fullPageLoadingIndicator } from '../../components/LoadingIndicator';
-=======
-import { mergeClasses } from '../../classify';
->>>>>>> 4e431013
 
 import CategoryContent from './categoryContent';
 import defaultClasses from './category.css';
