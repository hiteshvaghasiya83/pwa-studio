// Jest Snapshot v1, https://goo.gl/fbAQLP

exports[`Category Root Component error view does not render when data is present 1`] = `
Array [
  "Meta",
  <CategoryContent
    categoryId={3}
    classes={Object {}}
    data={
      Object {
        "products": Object {
          "page_info": Object {
            "total_pages": 6,
          },
        },
      }
    }
    pageControl={
      Object {
        "currentPage": 1,
        "setPage": [MockFunction],
        "totalPages": 6,
      }
    }
    pageSize={12}
    sortProps={
      Array [
        Object {
          "sortAttribute": "relevance",
          "sortDirection": "DESC",
          "sortText": "Best Match",
        },
        [MockFunction],
      ]
    }
  />,
]
`;

exports[`Category Root Component error view renders when data is not present and not loading 1`] = `
<div>
  <mock-FormattedMessage
    defaultMessage="Data Fetch Error"
    id="category.dataFetchError"
  />
</div>
`;

exports[`Category Root Component loading indicator does not render when data is present 1`] = `
Array [
  "Meta",
  <CategoryContent
    categoryId={3}
    classes={Object {}}
    data={
      Object {
        "products": Object {
          "page_info": Object {
            "total_pages": 6,
          },
        },
      }
    }
    pageControl={
      Object {
        "currentPage": 1,
        "setPage": [MockFunction],
        "totalPages": 6,
      }
    }
    pageSize={12}
    sortProps={
      Array [
        Object {
          "sortAttribute": "relevance",
          "sortDirection": "DESC",
          "sortText": "Best Match",
        },
        [MockFunction],
      ]
    }
  />,
]
`;

exports[`Category Root Component loading indicator renders when data is not present 1`] = `
<div>
  <span>
    <svg
      fill="none"
      height={64}
      stroke="currentColor"
      strokeLinecap="round"
      strokeLinejoin="round"
      strokeWidth="2"
      viewBox="0 0 24 24"
      width={64}
      xmlns="http://www.w3.org/2000/svg"
    >
      <line
        x1="12"
        x2="12"
        y1="2"
        y2="6"
      />
      <line
        x1="12"
        x2="12"
        y1="18"
        y2="22"
      />
      <line
        x1="4.93"
        x2="7.76"
        y1="4.93"
        y2="7.76"
      />
      <line
        x1="16.24"
        x2="19.07"
        y1="16.24"
        y2="19.07"
      />
      <line
        x1="2"
        x2="6"
        y1="12"
        y2="12"
      />
      <line
        x1="18"
        x2="22"
        y1="12"
        y2="12"
      />
      <line
        x1="4.93"
        x2="7.76"
        y1="19.07"
        y2="16.24"
      />
      <line
        x1="16.24"
        x2="19.07"
        y1="7.76"
        y2="4.93"
      />
    </svg>
  </span>
  <span>
    <mock-FormattedMessage
      defaultMessage="Fetching Data..."
      id="loadingIndicator.message"
    />
  </span>
</div>
`;

<<<<<<< HEAD
exports[`Category Root Component renders the correct tree 1`] = `
=======
exports[`it renders a loading indicator when appropriate renders no indicator when data is present 1`] = `
Array [
  "Meta",
  <CategoryContent
    categoryId={3}
    classes={Object {}}
    data={
      Object {
        "products": Object {
          "page_info": Object {
            "total_pages": 6,
          },
        },
      }
    }
    pageControl={
      Object {
        "currentPage": 1,
        "setPage": [MockFunction],
        "totalPages": 6,
      }
    }
    pageSize={12}
    sortProps={
      Array [
        Object {
          "sortAttribute": "relevance",
          "sortDirection": "DESC",
          "sortText": "Best Match",
        },
        [MockFunction],
      ]
    }
  />,
]
`;

exports[`it shows error when appropriate 1`] = `
<div
  style={
    Object {
      "--backroundImageUrl": "url(\\"test-file-stub\\")",
      "--mobileBackgroundImageUrl": "url(\\"test-file-stub\\")",
    }
  }
>
  <div>
    <p>
      <mock-FormattedMessage
        defaultMessage="Oops!"
        id="errorView.header"
      />
    </p>
    <p>
      <mock-FormattedMessage
        defaultMessage="Looks like something went wrong. Sorry about that."
        id="errorView.message"
      />
    </p>
    <div>
      <button
        disabled={false}
        onClick={[Function]}
        type="button"
      >
        <span>
          <mock-FormattedMessage
            defaultMessage="Take me home"
            id="errorView.goHome"
          />
        </span>
      </button>
    </div>
  </div>
</div>
`;

exports[`renders the correct tree 1`] = `
>>>>>>> 3902295d
Array [
  "Meta",
  <CategoryContent
    categoryId={3}
    classes={Object {}}
    data={
      Object {
        "products": Object {
          "page_info": Object {
            "total_pages": 6,
          },
        },
      }
    }
    pageControl={
      Object {
        "currentPage": 1,
        "setPage": [MockFunction],
        "totalPages": 6,
      }
    }
    pageSize={12}
    sortProps={
      Array [
        Object {
          "sortAttribute": "relevance",
          "sortDirection": "DESC",
          "sortText": "Best Match",
        },
        [MockFunction],
      ]
    }
  />,
]
`;<|MERGE_RESOLUTION|>--- conflicted
+++ resolved
@@ -38,165 +38,6 @@
 `;
 
 exports[`Category Root Component error view renders when data is not present and not loading 1`] = `
-<div>
-  <mock-FormattedMessage
-    defaultMessage="Data Fetch Error"
-    id="category.dataFetchError"
-  />
-</div>
-`;
-
-exports[`Category Root Component loading indicator does not render when data is present 1`] = `
-Array [
-  "Meta",
-  <CategoryContent
-    categoryId={3}
-    classes={Object {}}
-    data={
-      Object {
-        "products": Object {
-          "page_info": Object {
-            "total_pages": 6,
-          },
-        },
-      }
-    }
-    pageControl={
-      Object {
-        "currentPage": 1,
-        "setPage": [MockFunction],
-        "totalPages": 6,
-      }
-    }
-    pageSize={12}
-    sortProps={
-      Array [
-        Object {
-          "sortAttribute": "relevance",
-          "sortDirection": "DESC",
-          "sortText": "Best Match",
-        },
-        [MockFunction],
-      ]
-    }
-  />,
-]
-`;
-
-exports[`Category Root Component loading indicator renders when data is not present 1`] = `
-<div>
-  <span>
-    <svg
-      fill="none"
-      height={64}
-      stroke="currentColor"
-      strokeLinecap="round"
-      strokeLinejoin="round"
-      strokeWidth="2"
-      viewBox="0 0 24 24"
-      width={64}
-      xmlns="http://www.w3.org/2000/svg"
-    >
-      <line
-        x1="12"
-        x2="12"
-        y1="2"
-        y2="6"
-      />
-      <line
-        x1="12"
-        x2="12"
-        y1="18"
-        y2="22"
-      />
-      <line
-        x1="4.93"
-        x2="7.76"
-        y1="4.93"
-        y2="7.76"
-      />
-      <line
-        x1="16.24"
-        x2="19.07"
-        y1="16.24"
-        y2="19.07"
-      />
-      <line
-        x1="2"
-        x2="6"
-        y1="12"
-        y2="12"
-      />
-      <line
-        x1="18"
-        x2="22"
-        y1="12"
-        y2="12"
-      />
-      <line
-        x1="4.93"
-        x2="7.76"
-        y1="19.07"
-        y2="16.24"
-      />
-      <line
-        x1="16.24"
-        x2="19.07"
-        y1="7.76"
-        y2="4.93"
-      />
-    </svg>
-  </span>
-  <span>
-    <mock-FormattedMessage
-      defaultMessage="Fetching Data..."
-      id="loadingIndicator.message"
-    />
-  </span>
-</div>
-`;
-
-<<<<<<< HEAD
-exports[`Category Root Component renders the correct tree 1`] = `
-=======
-exports[`it renders a loading indicator when appropriate renders no indicator when data is present 1`] = `
-Array [
-  "Meta",
-  <CategoryContent
-    categoryId={3}
-    classes={Object {}}
-    data={
-      Object {
-        "products": Object {
-          "page_info": Object {
-            "total_pages": 6,
-          },
-        },
-      }
-    }
-    pageControl={
-      Object {
-        "currentPage": 1,
-        "setPage": [MockFunction],
-        "totalPages": 6,
-      }
-    }
-    pageSize={12}
-    sortProps={
-      Array [
-        Object {
-          "sortAttribute": "relevance",
-          "sortDirection": "DESC",
-          "sortText": "Best Match",
-        },
-        [MockFunction],
-      ]
-    }
-  />,
-]
-`;
-
-exports[`it shows error when appropriate 1`] = `
 <div
   style={
     Object {
@@ -236,8 +77,7 @@
 </div>
 `;
 
-exports[`renders the correct tree 1`] = `
->>>>>>> 3902295d
+exports[`Category Root Component loading indicator does not render when data is present 1`] = `
 Array [
   "Meta",
   <CategoryContent
@@ -272,4 +112,114 @@
     }
   />,
 ]
+`;
+
+exports[`Category Root Component loading indicator renders when data is not present 1`] = `
+<div>
+  <span>
+    <svg
+      fill="none"
+      height={64}
+      stroke="currentColor"
+      strokeLinecap="round"
+      strokeLinejoin="round"
+      strokeWidth="2"
+      viewBox="0 0 24 24"
+      width={64}
+      xmlns="http://www.w3.org/2000/svg"
+    >
+      <line
+        x1="12"
+        x2="12"
+        y1="2"
+        y2="6"
+      />
+      <line
+        x1="12"
+        x2="12"
+        y1="18"
+        y2="22"
+      />
+      <line
+        x1="4.93"
+        x2="7.76"
+        y1="4.93"
+        y2="7.76"
+      />
+      <line
+        x1="16.24"
+        x2="19.07"
+        y1="16.24"
+        y2="19.07"
+      />
+      <line
+        x1="2"
+        x2="6"
+        y1="12"
+        y2="12"
+      />
+      <line
+        x1="18"
+        x2="22"
+        y1="12"
+        y2="12"
+      />
+      <line
+        x1="4.93"
+        x2="7.76"
+        y1="19.07"
+        y2="16.24"
+      />
+      <line
+        x1="16.24"
+        x2="19.07"
+        y1="7.76"
+        y2="4.93"
+      />
+    </svg>
+  </span>
+  <span>
+    <mock-FormattedMessage
+      defaultMessage="Fetching Data..."
+      id="loadingIndicator.message"
+    />
+  </span>
+</div>
+`;
+
+exports[`Category Root Component renders the correct tree 1`] = `
+Array [
+  "Meta",
+  <CategoryContent
+    categoryId={3}
+    classes={Object {}}
+    data={
+      Object {
+        "products": Object {
+          "page_info": Object {
+            "total_pages": 6,
+          },
+        },
+      }
+    }
+    pageControl={
+      Object {
+        "currentPage": 1,
+        "setPage": [MockFunction],
+        "totalPages": 6,
+      }
+    }
+    pageSize={12}
+    sortProps={
+      Array [
+        Object {
+          "sortAttribute": "relevance",
+          "sortDirection": "DESC",
+          "sortText": "Best Match",
+        },
+        [MockFunction],
+      ]
+    }
+  />,
+]
 `;