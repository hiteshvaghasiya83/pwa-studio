import React, { Fragment, Suspense, useMemo } from 'react';
import { FormattedMessage } from 'react-intl';
import { array, number, shape, string } from 'prop-types';
import { useCategoryContent } from '@magento/peregrine/lib/talons/RootComponents/Category';

import { useStyle } from '../../classify';
import Breadcrumbs from '../../components/Breadcrumbs';
import FilterModalOpenButton, {
    FilterModalOpenButtonShimmer
} from '../../components/FilterModalOpenButton';
import { FilterSidebarShimmer } from '../../components/FilterSidebar';
import Gallery, { GalleryShimmer } from '../../components/Gallery';
import { StoreTitle } from '../../components/Head';
import Pagination from '../../components/Pagination';
import ProductSort, { ProductSortShimmer } from '../../components/ProductSort';
import RichContent from '../../components/RichContent';
import Shimmer from '../../components/Shimmer';
import SortedByContainer, {
    SortedByContainerShimmer
} from '../../components/SortedByContainer';
import defaultClasses from './category.css';
import NoProductsFound from './NoProductsFound';

const FilterModal = React.lazy(() => import('../../components/FilterModal'));
const FilterSidebar = React.lazy(() =>
    import('../../components/FilterSidebar')
);

const CategoryContent = props => {
    const {
        categoryId,
        data,
        isLoading,
        pageControl,
        sortProps,
        pageSize
    } = props;
    const [currentSort] = sortProps;

    const talonProps = useCategoryContent({
        categoryId,
        data,
        pageSize
    });

    const {
        categoryName,
        categoryDescription,
        filters,
        items,
        totalCount,
        totalPagesFromData
    } = talonProps;

    const classes = useStyle(defaultClasses, props.classes);

    const shouldShowFilterButtons = filters && filters.length;
    const shouldShowFilterShimmer = filters === null;

    // If there are no products we can hide the sort button.
    const shouldShowSortButtons = totalPagesFromData;
    const shouldShowSortShimmer = !totalPagesFromData && isLoading;

    const maybeFilterButtons = shouldShowFilterButtons ? (
        <FilterModalOpenButton filters={filters} />
    ) : shouldShowFilterShimmer ? (
        <FilterModalOpenButtonShimmer />
    ) : null;

    const filtersModal = shouldShowFilterButtons ? (
        <FilterModal filters={filters} />
    ) : null;

    const sidebar = shouldShowFilterButtons ? (
        <FilterSidebar filters={filters} />
    ) : shouldShowFilterShimmer ? (
        <FilterSidebarShimmer />
    ) : null;

    const maybeSortButton = shouldShowSortButtons ? (
        <ProductSort sortProps={sortProps} />
    ) : shouldShowSortShimmer ? (
        <ProductSortShimmer />
    ) : null;

    const maybeSortContainer = shouldShowSortButtons ? (
        <SortedByContainer currentSort={currentSort} />
    ) : shouldShowSortShimmer ? (
        <SortedByContainerShimmer />
    ) : null;

    const categoryResultsHeading =
        totalCount > 0 ? (
            <FormattedMessage
                id={'categoryContent.resultCount'}
                values={{
                    count: totalCount
                }}
                defaultMessage={'{count} Results'}
            />
        ) : isLoading ? (
            <Shimmer width={5} />
        ) : null;

    const categoryDescriptionElement = categoryDescription ? (
        <RichContent html={categoryDescription} />
    ) : null;

    const content = useMemo(() => {
        if (!totalPagesFromData && !isLoading) {
            return <NoProductsFound categoryId={categoryId} />;
        }

        const gallery = totalPagesFromData ? (
            <Gallery items={items} />
        ) : (
            <GalleryShimmer items={items} />
        );

        const pagination = totalPagesFromData ? (
            <Pagination pageControl={pageControl} />
        ) : null;

        return (
            <Fragment>
                <section className={classes.gallery}>{gallery}</section>
                <div className={classes.pagination}>{pagination}</div>
            </Fragment>
        );
    }, [
        categoryId,
        classes.gallery,
        classes.pagination,
        isLoading,
        items,
        pageControl,
        totalPagesFromData
    ]);

    const categoryTitle = categoryName ? categoryName : <Shimmer width={5} />;

    return (
        <Fragment>
            <Breadcrumbs categoryId={categoryId} />
            <StoreTitle>{categoryName}</StoreTitle>
            <article className={classes.root}>
                <div className={classes.categoryHeader}>
                    <h1 className={classes.title}>
                        <div className={classes.categoryTitle}>
                            {categoryTitle}
                        </div>
                    </h1>
                    {categoryDescriptionElement}
                </div>
<<<<<<< HEAD
                <div className={classes.sidebar}>
                    <Suspense fallback={<FilterSidebarShimmer />}>
                        {sidebar}
                    </Suspense>
                </div>
                <div className={classes.categoryContent}>
                    <div className={classes.heading}>
                        <div className={classes.categoryInfo}>
                            {categoryResultsHeading}
                        </div>
                        <div className={classes.headerButtons}>
                            {maybeFilterButtons}
                            {maybeSortButton}
=======
                <div className={classes.contentWrapper}>
                    <div className={classes.sidebar}>
                        <Suspense fallback={null}>{sidebar}</Suspense>
                    </div>
                    <div className={classes.categoryContent}>
                        <div className={classes.heading}>
                            <div className={classes.categoryInfo}>
                                {categoryResultsHeading}
                            </div>
                            <div className={classes.headerButtons}>
                                {maybeFilterButtons}
                                {maybeSortButton}
                            </div>
                            {maybeSortContainer}
>>>>>>> b73de30d
                        </div>
                        {content}
                        <Suspense fallback={null}>{filtersModal}</Suspense>
                    </div>
                </div>
            </article>
        </Fragment>
    );
};

export default CategoryContent;

CategoryContent.propTypes = {
    classes: shape({
        filterContainer: string,
        sortContainer: string,
        gallery: string,
        headerButtons: string,
        filterButton: string,
        pagination: string,
        root: string,
        title: string
    }),
    // sortProps contains the following structure:
    // [{sortDirection: string, sortAttribute: string, sortText: string},
    // React.Dispatch<React.SetStateAction<{sortDirection: string, sortAttribute: string, sortText: string}]
    sortProps: array,
    pageSize: number
};<|MERGE_RESOLUTION|>--- conflicted
+++ resolved
@@ -152,24 +152,9 @@
                     </h1>
                     {categoryDescriptionElement}
                 </div>
-<<<<<<< HEAD
-                <div className={classes.sidebar}>
-                    <Suspense fallback={<FilterSidebarShimmer />}>
-                        {sidebar}
-                    </Suspense>
-                </div>
-                <div className={classes.categoryContent}>
-                    <div className={classes.heading}>
-                        <div className={classes.categoryInfo}>
-                            {categoryResultsHeading}
-                        </div>
-                        <div className={classes.headerButtons}>
-                            {maybeFilterButtons}
-                            {maybeSortButton}
-=======
                 <div className={classes.contentWrapper}>
                     <div className={classes.sidebar}>
-                        <Suspense fallback={null}>{sidebar}</Suspense>
+                        <Suspense fallback={<FilterSidebarShimmer />}>{sidebar}</Suspense>
                     </div>
                     <div className={classes.categoryContent}>
                         <div className={classes.heading}>
@@ -181,7 +166,6 @@
                                 {maybeSortButton}
                             </div>
                             {maybeSortContainer}
->>>>>>> b73de30d
                         </div>
                         {content}
                         <Suspense fallback={null}>{filtersModal}</Suspense>
