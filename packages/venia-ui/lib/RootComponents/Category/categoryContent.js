import React, { Fragment, Suspense, useMemo, useRef } from 'react';
import { FormattedMessage } from 'react-intl';
import { array, number, shape, string } from 'prop-types';

import { useIsInViewport } from '@magento/peregrine/lib/hooks/useIsInViewport';
import { useCategoryContent } from '@magento/peregrine/lib/talons/RootComponents/Category';

import { useStyle } from '../../classify';
import Breadcrumbs from '../../components/Breadcrumbs';
import FilterModalOpenButton, {
    FilterModalOpenButtonShimmer
} from '../../components/FilterModalOpenButton';
import { FilterSidebarShimmer } from '../../components/FilterSidebar';
import Gallery, { GalleryShimmer } from '../../components/Gallery';
import { StoreTitle } from '../../components/Head';
import Pagination from '../../components/Pagination';
import ProductSort, { ProductSortShimmer } from '../../components/ProductSort';
import RichContent from '../../components/RichContent';
import Shimmer from '../../components/Shimmer';
import SortedByContainer, {
    SortedByContainerShimmer
} from '../../components/SortedByContainer';
import defaultClasses from './category.css';
import NoProductsFound from './NoProductsFound';

const FilterModal = React.lazy(() => import('../../components/FilterModal'));
const FilterSidebar = React.lazy(() =>
    import('../../components/FilterSidebar')
);

const CategoryContent = props => {
    const {
        categoryId,
        data,
        isLoading,
        pageControl,
        sortProps,
        pageSize
    } = props;
    const [currentSort] = sortProps;

    const talonProps = useCategoryContent({
        categoryId,
        data,
        pageSize
    });

    const {
        categoryName,
        categoryDescription,
        filters,
        items,
        totalCount,
        totalPagesFromData
    } = talonProps;

    const sidebarRef = useRef(null);
    const classes = useStyle(defaultClasses, props.classes);
    const shouldRenderSidebarContent = useIsInViewport({
        elementRef: sidebarRef
    });

    const shouldShowFilterButtons = filters && filters.length;
    const shouldShowFilterShimmer = filters === null;

    // If there are no products we can hide the sort button.
    const shouldShowSortButtons = totalPagesFromData;
    const shouldShowSortShimmer = !totalPagesFromData && isLoading;

    const maybeFilterButtons = shouldShowFilterButtons ? (
        <FilterModalOpenButton filters={filters} />
    ) : shouldShowFilterShimmer ? (
        <FilterModalOpenButtonShimmer />
    ) : null;

    const filtersModal = shouldShowFilterButtons ? (
        <FilterModal filters={filters} />
    ) : null;

    const sidebar = shouldShowFilterButtons ? (
        <FilterSidebar filters={filters} />
    ) : shouldShowFilterShimmer ? (
        <FilterSidebarShimmer />
    ) : null;

    const maybeSortButton = shouldShowSortButtons ? (
        <ProductSort sortProps={sortProps} />
    ) : shouldShowSortShimmer ? (
        <ProductSortShimmer />
    ) : null;

    const maybeSortContainer = shouldShowSortButtons ? (
        <SortedByContainer currentSort={currentSort} />
    ) : shouldShowSortShimmer ? (
        <SortedByContainerShimmer />
    ) : null;

    const categoryResultsHeading =
        totalCount > 0 ? (
            <FormattedMessage
                id={'categoryContent.resultCount'}
                values={{
                    count: totalCount
                }}
                defaultMessage={'{count} Results'}
            />
        ) : isLoading ? (
            <Shimmer width={5} />
        ) : null;

    const categoryDescriptionElement = categoryDescription ? (
        <RichContent html={categoryDescription} />
    ) : null;

    const content = useMemo(() => {
        if (!totalPagesFromData && !isLoading) {
            return <NoProductsFound categoryId={categoryId} />;
        }

        const gallery = totalPagesFromData ? (
            <Gallery items={items} />
        ) : (
            <GalleryShimmer items={items} />
        );

        const pagination = totalPagesFromData ? (
            <Pagination pageControl={pageControl} />
        ) : null;

        return (
            <Fragment>
                <section className={classes.gallery}>{gallery}</section>
                <div className={classes.pagination}>{pagination}</div>
            </Fragment>
        );
    }, [
        categoryId,
        classes.gallery,
        classes.pagination,
        isLoading,
        items,
        pageControl,
        totalPagesFromData
    ]);

    const categoryTitle = categoryName ? categoryName : <Shimmer width={5} />;

    return (
        <Fragment>
            <Breadcrumbs categoryId={categoryId} />
            <StoreTitle>{categoryName}</StoreTitle>
            <article className={classes.root}>
                <div className={classes.categoryHeader}>
                    <h1 className={classes.title}>
                        <div className={classes.categoryTitle}>
                            {categoryTitle}
                        </div>
                    </h1>
                    {categoryDescriptionElement}
                </div>
                <div className={classes.contentWrapper}>
<<<<<<< HEAD
                    <div ref={sidebarRef} className={classes.sidebar}>
                        <Suspense fallback={null}>
                            {shouldRenderSidebarContent ? sidebar : null}
=======
                    <div className={classes.sidebar}>
                        <Suspense fallback={<FilterSidebarShimmer />}>
                            {sidebar}
>>>>>>> 54b78dee
                        </Suspense>
                    </div>
                    <div className={classes.categoryContent}>
                        <div className={classes.heading}>
                            <div className={classes.categoryInfo}>
                                {categoryResultsHeading}
                            </div>
                            <div className={classes.headerButtons}>
                                {maybeFilterButtons}
                                {maybeSortButton}
                            </div>
                            {maybeSortContainer}
                        </div>
                        {content}
                        <Suspense fallback={null}>{filtersModal}</Suspense>
                    </div>
                </div>
            </article>
        </Fragment>
    );
};

export default CategoryContent;

CategoryContent.propTypes = {
    classes: shape({
        gallery: string,
        pagination: string,
        root: string,
        categoryHeader: string,
        title: string,
        categoryTitle: string,
        sidebar: string,
        categoryContent: string,
        heading: string,
        categoryInfo: string,
        headerButtons: string
    }),
    // sortProps contains the following structure:
    // [{sortDirection: string, sortAttribute: string, sortText: string},
    // React.Dispatch<React.SetStateAction<{sortDirection: string, sortAttribute: string, sortText: string}]
    sortProps: array,
    pageSize: number
};<|MERGE_RESOLUTION|>--- conflicted
+++ resolved
@@ -159,15 +159,9 @@
                     {categoryDescriptionElement}
                 </div>
                 <div className={classes.contentWrapper}>
-<<<<<<< HEAD
                     <div ref={sidebarRef} className={classes.sidebar}>
-                        <Suspense fallback={null}>
+                        <Suspense fallback={<FilterSidebarShimmer />}>
                             {shouldRenderSidebarContent ? sidebar : null}
-=======
-                    <div className={classes.sidebar}>
-                        <Suspense fallback={<FilterSidebarShimmer />}>
-                            {sidebar}
->>>>>>> 54b78dee
                         </Suspense>
                     </div>
                     <div className={classes.categoryContent}>
