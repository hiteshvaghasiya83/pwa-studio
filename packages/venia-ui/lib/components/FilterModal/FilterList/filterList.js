import React, { Fragment, useMemo } from 'react';
import { array, shape, string } from 'prop-types';
import setValidator from '@magento/peregrine/lib/validators/set';

import { useStyle } from '../../../classify';
import FilterItem from './filterItem';
import defaultClasses from './filterList.css';

const labels = new WeakMap();

const FilterList = props => {
<<<<<<< HEAD
    const { filterApi, filterState, group, items } = props;
    const classes = useStyle(defaultClasses, props.classes);
=======
    const { filterApi, filterState, group, items, isExpanded } = props;
    const classes = mergeClasses(defaultClasses, props.classes);
>>>>>>> 4e431013

    // memoize item creation
    // search value is not referenced, so this array is stable
    const itemElements = useMemo(
        () =>
            items.map(item => {
                const { title, value } = item;
                const key = `item-${group}-${value}`;

                // create an element for each item
                const element = (
                    <li key={key} className={classes.item}>
                        <FilterItem
                            filterApi={filterApi}
                            filterState={filterState}
                            group={group}
                            item={item}
                            isExpanded={isExpanded}
                        />
                    </li>
                );

                // associate each element with its normalized title
                // titles are not unique, so use the element as the key
                labels.set(element, title.toUpperCase() || '');

                return element;
            }),
        [classes, filterApi, filterState, group, items, isExpanded]
    );

    return (
        <Fragment>
            <ul className={classes.items}>{itemElements}</ul>
        </Fragment>
    );
};

FilterList.propTypes = {
    classes: shape({
        item: string,
        items: string
    }),
    filterApi: shape({}),
    filterState: setValidator,
    group: string,
    items: array
};

export default FilterList;<|MERGE_RESOLUTION|>--- conflicted
+++ resolved
@@ -9,13 +9,8 @@
 const labels = new WeakMap();
 
 const FilterList = props => {
-<<<<<<< HEAD
-    const { filterApi, filterState, group, items } = props;
+    const { filterApi, filterState, group, items, isExpanded } = props;
     const classes = useStyle(defaultClasses, props.classes);
-=======
-    const { filterApi, filterState, group, items, isExpanded } = props;
-    const classes = mergeClasses(defaultClasses, props.classes);
->>>>>>> 4e431013
 
     // memoize item creation
     // search value is not referenced, so this array is stable
