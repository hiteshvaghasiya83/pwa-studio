import React, { useMemo } from 'react';
import { shape, string } from 'prop-types';

import { useStyle } from '../../../classify';
import CurrentFilter from './currentFilter';
import defaultClasses from './currentFilters.css';
import { useIntl } from 'react-intl';

const CurrentFilters = props => {
    const { filterApi, filterState } = props;
    const { removeItem } = filterApi;
<<<<<<< HEAD
    const classes = useStyle(defaultClasses, props.classes);
=======
    const classes = mergeClasses(defaultClasses, props.classes);
    const { formatMessage } = useIntl();
>>>>>>> 4e431013

    // create elements and params at the same time for efficiency
    const filterElements = useMemo(() => {
        const elements = [];
        for (const [group, items] of filterState) {
            for (const item of items) {
                const { title, value } = item || {};
                const key = `${group}::${title}_${value}`;

                elements.push(
                    <li key={key} className={classes.item}>
                        <CurrentFilter
                            group={group}
                            item={item}
                            removeItem={removeItem}
                        />
                    </li>
                );
            }
        }

        return elements;
    }, [classes.item, filterState, removeItem]);

    const currentFiltersAriaLabel = formatMessage({
        id: 'filterModal.currentFilters.ariaLabel',
        defaultMessage: 'Current Filters'
    });

    return (
        <ul className={classes.root} aria-label={currentFiltersAriaLabel}>
            {filterElements}
        </ul>
    );
};

CurrentFilters.propTypes = {
    classes: shape({
        root: string,
        item: string,
        button: string,
        icon: string
    })
};

export default CurrentFilters;<|MERGE_RESOLUTION|>--- conflicted
+++ resolved
@@ -1,20 +1,16 @@
 import React, { useMemo } from 'react';
 import { shape, string } from 'prop-types';
+import { useIntl } from 'react-intl';
 
 import { useStyle } from '../../../classify';
 import CurrentFilter from './currentFilter';
 import defaultClasses from './currentFilters.css';
-import { useIntl } from 'react-intl';
 
 const CurrentFilters = props => {
     const { filterApi, filterState } = props;
     const { removeItem } = filterApi;
-<<<<<<< HEAD
     const classes = useStyle(defaultClasses, props.classes);
-=======
-    const classes = mergeClasses(defaultClasses, props.classes);
     const { formatMessage } = useIntl();
->>>>>>> 4e431013
 
     // create elements and params at the same time for efficiency
     const filterElements = useMemo(() => {
