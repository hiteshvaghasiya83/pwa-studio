--- conflicted
+++ resolved
@@ -9,12 +9,8 @@
 import defaultClasses from './currentFilter.css';
 
 const CurrentFilter = props => {
-<<<<<<< HEAD
-    const { group, item, removeItem } = props;
+    const { group, item, removeItem, onRemove } = props;
     const classes = useStyle(defaultClasses, props.classes);
-=======
-    const { group, item, removeItem, onRemove } = props;
->>>>>>> f613b61f
     const { formatMessage } = useIntl();
 
     const handleClick = useCallback(() => {
