import React from 'react';
import { useIntl } from 'react-intl';
import { bool, func, shape, string } from 'prop-types';
import { useFilterFooter } from '@magento/peregrine/lib/talons/FilterModal';

import { useStyle } from '../../classify';
import Button from '../Button';
import defaultClasses from './filterFooter.css';

const FilterFooter = props => {
    const { applyFilters, hasFilters, isOpen } = props;
    const { formatMessage } = useIntl();
    const { touched } = useFilterFooter({
        hasFilters,
        isOpen
    });
<<<<<<< HEAD
    const classes = useStyle(defaultClasses, props.classes);
=======
    const classes = mergeClasses(defaultClasses, props.classes);
    const buttonLabel = formatMessage({
        id: 'filterFooter.results',
        defaultMessage: 'See Results'
    });
>>>>>>> 4e431013

    return (
        <div className={classes.root}>
            <Button
                disabled={!touched}
                onClick={applyFilters}
                aria-label={buttonLabel}
                aria-disabled={!touched}
                priority="high"
            >
                {buttonLabel}
            </Button>
        </div>
    );
};

FilterFooter.propTypes = {
    applyFilters: func.isRequired,
    classes: shape({
        root: string
    }),
    hasFilters: bool,
    isOpen: bool
};

export default FilterFooter;<|MERGE_RESOLUTION|>--- conflicted
+++ resolved
@@ -14,15 +14,12 @@
         hasFilters,
         isOpen
     });
-<<<<<<< HEAD
+
     const classes = useStyle(defaultClasses, props.classes);
-=======
-    const classes = mergeClasses(defaultClasses, props.classes);
     const buttonLabel = formatMessage({
         id: 'filterFooter.results',
         defaultMessage: 'See Results'
     });
->>>>>>> 4e431013
 
     return (
         <div className={classes.root}>
