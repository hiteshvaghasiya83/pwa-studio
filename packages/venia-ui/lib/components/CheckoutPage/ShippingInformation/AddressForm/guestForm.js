import React, { Fragment } from 'react';
import { FormattedMessage, useIntl } from 'react-intl';
import { Form } from 'informed';
import { func, shape, string, arrayOf, number } from 'prop-types';
import { useGuestForm } from '@magento/peregrine/lib/talons/CheckoutPage/ShippingInformation/AddressForm/useGuestForm';

import { useStyle } from '../../../../classify';
import { isRequired, isValidateEmail } from '../../../../util/formValidators';
import Button from '../../../Button';
import Country from '../../../Country';
import Field, { Message } from '../../../Field';
import FormError from '../../../FormError';
import Region from '../../../Region';
import Postcode from '../../../Postcode';
import TextInput from '../../../TextInput';
<<<<<<< HEAD
import defaultClasses from './guestForm.css';
import GuestFormOperations from './guestForm.gql';
import combine from '../../../../util/combineValidators';
=======
import defaultClasses from './guestForm.module.css';
>>>>>>> 03112777

const GuestForm = props => {
    const {
        afterSubmit,
        classes: propClasses,
        onCancel,
        onSuccess,
        shippingData
    } = props;

    const talonProps = useGuestForm({
        afterSubmit,
        onCancel,
        onSuccess,
        shippingData
    });
    const {
        errors,
        handleCancel,
        handleSubmit,
        initialValues,
        isSaving,
        isUpdate
    } = talonProps;

    const { formatMessage } = useIntl();
    const classes = useStyle(defaultClasses, propClasses);

    const guestEmailMessage = !isUpdate ? (
        <Message>
            <FormattedMessage
                id={'guestForm.emailMessage'}
                defaultMessage={
                    'Set a password at the end of guest checkout to create an account in one easy step.'
                }
            />
        </Message>
    ) : null;

    const cancelButton = isUpdate ? (
        <Button disabled={isSaving} onClick={handleCancel} priority="low">
            <FormattedMessage
                id={'global.cancelButton'}
                defaultMessage={'Cancel'}
            />
        </Button>
    ) : null;

    const submitButtonText = isUpdate
        ? formatMessage({
              id: 'global.updateButton',
              defaultMessage: 'Update'
          })
        : formatMessage({
              id: 'guestForm.continueToNextStep',
              defaultMessage: 'Continue to Shipping Method'
          });
    const submitButtonProps = {
        disabled: isSaving,
        priority: isUpdate ? 'high' : 'normal',
        type: 'submit'
    };

    return (
        <Fragment>
            <FormError errors={Array.from(errors.values())} />
            <Form
                className={classes.root}
                initialValues={initialValues}
                onSubmit={handleSubmit}
            >
                <div className={classes.email}>
                    <Field
                        id="email"
                        label={formatMessage({
                            id: 'global.email',
                            defaultMessage: 'Email'
                        })}
                    >
                        <TextInput
                            field="email"
                            id="email"
                            validate={combine([isRequired, isValidateEmail])}
                        />
                        {guestEmailMessage}
                    </Field>
                </div>
                <div className={classes.firstname}>
                    <Field
                        id="firstname"
                        label={formatMessage({
                            id: 'global.firstName',
                            defaultMessage: 'First Name'
                        })}
                    >
                        <TextInput
                            field="firstname"
                            id="firstname"
                            validate={isRequired}
                        />
                    </Field>
                </div>
                <div className={classes.lastname}>
                    <Field
                        id="lastname"
                        label={formatMessage({
                            id: 'global.lastName',
                            defaultMessage: 'Last Name'
                        })}
                    >
                        <TextInput
                            field="lastname"
                            id="lastname"
                            validate={isRequired}
                        />
                    </Field>
                </div>
                <div className={classes.country}>
                    <Country validate={isRequired} />
                </div>
                <div className={classes.street0}>
                    <Field
                        id="street0"
                        label={formatMessage({
                            id: 'global.streetAddress',
                            defaultMessage: 'Street Address'
                        })}
                    >
                        <TextInput
                            field="street[0]"
                            id="street0"
                            validate={isRequired}
                        />
                    </Field>
                </div>
                <div className={classes.street1}>
                    <Field
                        id="street1"
                        label={formatMessage({
                            id: 'global.streetAddress2',
                            defaultMessage: 'Street Address 2'
                        })}
                        optional={true}
                    >
                        <TextInput field="street[1]" id="street1" />
                    </Field>
                </div>
                <div className={classes.city}>
                    <Field
                        id="city"
                        label={formatMessage({
                            id: 'global.city',
                            defaultMessage: 'City'
                        })}
                    >
                        <TextInput
                            field="city"
                            id="city"
                            validate={isRequired}
                        />
                    </Field>
                </div>
                <div className={classes.region}>
                    <Region
                        validate={isRequired}
                        fieldInput={'region[region]'}
                        fieldSelect={'region[region_id]'}
                        optionValueKey={'id'}
                    />
                </div>
                <div className={classes.postcode}>
                    <Postcode validate={isRequired} />
                </div>
                <div className={classes.telephone}>
                    <Field
                        id="telephone"
                        label={formatMessage({
                            id: 'global.phoneNumber',
                            defaultMessage: 'Phone Number'
                        })}
                    >
                        <TextInput
                            field="telephone"
                            id="telephone"
                            validate={isRequired}
                        />
                    </Field>
                </div>
                <div className={classes.buttons}>
                    {cancelButton}
                    <Button {...submitButtonProps}>{submitButtonText}</Button>
                </div>
            </Form>
        </Fragment>
    );
};

export default GuestForm;

GuestForm.defaultProps = {
    shippingData: {
        country: {
            code: DEFAULT_COUNTRY_CODE
        },
        region: {
            code: ''
        }
    }
};

GuestForm.propTypes = {
    afterSubmit: func,
    classes: shape({
        root: string,
        field: string,
        email: string,
        firstname: string,
        lastname: string,
        country: string,
        street0: string,
        street1: string,
        city: string,
        region: string,
        postcode: string,
        telephone: string,
        buttons: string,
        submit: string,
        submit_update: string
    }),
    onCancel: func,
    onSuccess: func.isRequired,
    shippingData: shape({
        city: string,
        country: shape({
            code: string.isRequired
        }).isRequired,
        email: string,
        firstname: string,
        lastname: string,
        postcode: string,
        region: shape({
            region_id: number,
            region: string
        }).isRequired,
        street: arrayOf(string),
        telephone: string
    })
};<|MERGE_RESOLUTION|>--- conflicted
+++ resolved
@@ -13,13 +13,8 @@
 import Region from '../../../Region';
 import Postcode from '../../../Postcode';
 import TextInput from '../../../TextInput';
-<<<<<<< HEAD
-import defaultClasses from './guestForm.css';
-import GuestFormOperations from './guestForm.gql';
+import defaultClasses from './guestForm.module.css';
 import combine from '../../../../util/combineValidators';
-=======
-import defaultClasses from './guestForm.module.css';
->>>>>>> 03112777
 
 const GuestForm = props => {
     const {
