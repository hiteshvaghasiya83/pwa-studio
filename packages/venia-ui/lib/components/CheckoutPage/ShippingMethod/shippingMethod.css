--- conflicted
+++ resolved
@@ -1,12 +1,8 @@
 .root {
     border: none;
     border-radius: 0px;
-<<<<<<< HEAD
     border-bottom: 1px solid rgb(var(--venia-global-color-border));
-=======
-    border-bottom: 1px solid rgb(var(--venia-border));
     display: grid;
->>>>>>> 00c07ecb
     padding: 1.5rem 0rem;
     row-gap: 1rem;
 }
