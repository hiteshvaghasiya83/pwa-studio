--- conflicted
+++ resolved
@@ -9,9 +9,6 @@
 const WishlistItems = props => {
     const { items, wishlistId } = props;
 
-<<<<<<< HEAD
-    const classes = useStyle(defaultClasses, props.classes);
-=======
     const talonProps = useWishlistItems();
     const {
         activeAddToCartItem,
@@ -19,8 +16,7 @@
         handleOpenAddToCartDialog
     } = talonProps;
 
-    const classes = mergeClasses(defaultClasses, props.classes);
->>>>>>> f613b61f
+    const classes = useStyle(defaultClasses, props.classes);
 
     const itemElements = useMemo(() => {
         return items.map(item => {
