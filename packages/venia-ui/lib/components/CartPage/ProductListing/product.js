import React, { useMemo, useEffect } from 'react';
import { FormattedMessage, useIntl } from 'react-intl';
import { Info } from 'react-feather';
import { gql } from '@apollo/client';
<<<<<<< HEAD
import { Link } from 'react-router-dom';
=======
import { useToasts } from '@magento/peregrine';
import { Link, resourceUrl } from '@magento/venia-drivers';
>>>>>>> 4e431013
import { useProduct } from '@magento/peregrine/lib/talons/CartPage/ProductListing/useProduct';
import resourceUrl from '@magento/peregrine/lib/util/makeUrl';
import Price from '@magento/venia-ui/lib/components/Price';

import { useStyle } from '../../../classify';
import Kebab from '../../LegacyMiniCart/kebab';
import ProductOptions from '../../LegacyMiniCart/productOptions';
import Quantity from './quantity';
import Section from '../../LegacyMiniCart/section';
import Image from '../../Image';
import Icon from '../../Icon';
import defaultClasses from './product.css';
import { CartPageFragment } from '../cartPageFragments.gql';
import { AvailableShippingMethodsCartFragment } from '../PriceAdjustments/ShippingMethods/shippingMethodsFragments.gql';

const IMAGE_SIZE = 100;

const InfoIcon = <Icon size={20} src={Info} />;

const Product = props => {
    const {
        item,
        onAddToWishlistSuccess,
        setActiveEditItem,
        setIsCartUpdating,
        fetchCartDetails
    } = props;

    const [, { addToast }] = useToasts();
    const { formatMessage } = useIntl();
    const talonProps = useProduct({
        item,
        operations: {
            removeItemMutation: REMOVE_ITEM_MUTATION,
            updateItemQuantityMutation: UPDATE_QUANTITY_MUTATION
        },
        onAddToWishlistSuccess,
        setActiveEditItem,
        setIsCartUpdating,
        fetchCartDetails
    });

    const {
        errorMessage,
        handleEditItem,
        handleRemoveFromCart,
        handleSaveForLater,
        handleUpdateItemQuantity,
        isEditable,
        loginToastProps,
        product,
        isProductUpdating
    } = talonProps;

    const {
        currency,
        image,
        name,
        options,
        quantity,
        stockStatus,
        unitPrice,
        urlKey,
        urlSuffix
    } = product;

    const classes = useStyle(defaultClasses, props.classes);

    const itemClassName = isProductUpdating
        ? classes.item_disabled
        : classes.item;

    const editItemSection = isEditable ? (
        <Section
            text={formatMessage({
                id: 'product.editItem',
                defaultMessage: 'Edit item'
            })}
            onClick={handleEditItem}
            icon="Edit2"
            classes={{
                text: classes.sectionText
            }}
        />
    ) : null;

    const itemLink = useMemo(
        () => resourceUrl(`/${urlKey}${urlSuffix || ''}`),
        [urlKey, urlSuffix]
    );

    const stockStatusMessage =
        stockStatus === 'OUT_OF_STOCK'
            ? formatMessage({
                  id: 'product.outOfStock',
                  defaultMessage: 'Out-of-stock'
              })
            : '';

    useEffect(() => {
        if (loginToastProps) {
            addToast({ ...loginToastProps, icon: InfoIcon });
        }
    }, [addToast, loginToastProps]);

    return (
        <li className={classes.root}>
            <span className={classes.errorText}>{errorMessage}</span>
            <div className={itemClassName}>
                <Link to={itemLink} className={classes.imageContainer}>
                    <Image
                        alt={name}
                        classes={{
                            root: classes.imageRoot,
                            image: classes.image
                        }}
                        width={IMAGE_SIZE}
                        resource={image}
                    />
                </Link>
                <div className={classes.details}>
                    <div className={classes.name}>
                        <Link to={itemLink}>{name}</Link>
                    </div>
                    <ProductOptions
                        options={options}
                        classes={{
                            options: classes.options,
                            optionLabel: classes.optionLabel
                        }}
                    />
                    <span className={classes.price}>
                        <Price currencyCode={currency} value={unitPrice} />
                        <FormattedMessage
                            id={'product.price'}
                            defaultMessage={' ea.'}
                        />
                    </span>
                    <span className={classes.stockStatusMessage}>
                        {stockStatusMessage}
                    </span>
                    <div className={classes.quantity}>
                        <Quantity
                            itemId={item.id}
                            initialValue={quantity}
                            onChange={handleUpdateItemQuantity}
                        />
                    </div>
                </div>
                <Kebab
                    classes={{
                        root: classes.kebab
                    }}
                    disabled={true}
                >
                    {editItemSection}
                    <Section
                        text={formatMessage({
                            id: 'product.removeFromCart',
                            defaultMessage: 'Remove from cart'
                        })}
                        onClick={handleRemoveFromCart}
                        icon="Trash"
                        classes={{
                            text: classes.sectionText
                        }}
                    />
                    <Section
                        text={formatMessage({
                            id: 'product.saveForLater',
                            defaultMessage: 'Save for later'
                        })}
                        onClick={handleSaveForLater}
                        icon="Heart"
                        classes={{
                            text: classes.sectionText
                        }}
                    />
                </Kebab>
            </div>
        </li>
    );
};

export default Product;

export const REMOVE_ITEM_MUTATION = gql`
    mutation removeItem($cartId: String!, $itemId: Int!) {
        removeItemFromCart(input: { cart_id: $cartId, cart_item_id: $itemId })
            @connection(key: "removeItemFromCart") {
            cart {
                id
                ...CartPageFragment
                ...AvailableShippingMethodsCartFragment
            }
        }
    }
    ${CartPageFragment}
    ${AvailableShippingMethodsCartFragment}
`;

export const UPDATE_QUANTITY_MUTATION = gql`
    mutation updateItemQuantity(
        $cartId: String!
        $itemId: Int!
        $quantity: Float!
    ) {
        updateCartItems(
            input: {
                cart_id: $cartId
                cart_items: [{ cart_item_id: $itemId, quantity: $quantity }]
            }
        ) @connection(key: "updateCartItems") {
            cart {
                id
                ...CartPageFragment
                ...AvailableShippingMethodsCartFragment
            }
        }
    }
    ${CartPageFragment}
    ${AvailableShippingMethodsCartFragment}
`;<|MERGE_RESOLUTION|>--- conflicted
+++ resolved
@@ -2,12 +2,8 @@
 import { FormattedMessage, useIntl } from 'react-intl';
 import { Info } from 'react-feather';
 import { gql } from '@apollo/client';
-<<<<<<< HEAD
 import { Link } from 'react-router-dom';
-=======
 import { useToasts } from '@magento/peregrine';
-import { Link, resourceUrl } from '@magento/venia-drivers';
->>>>>>> 4e431013
 import { useProduct } from '@magento/peregrine/lib/talons/CartPage/ProductListing/useProduct';
 import resourceUrl from '@magento/peregrine/lib/util/makeUrl';
 import Price from '@magento/venia-ui/lib/components/Price';
