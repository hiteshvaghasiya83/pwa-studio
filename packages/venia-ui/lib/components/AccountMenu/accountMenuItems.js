<<<<<<< HEAD
import React, { Fragment } from 'react';
import { FormattedMessage, useIntl } from 'react-intl';
=======
import React from 'react';
>>>>>>> 2bf8bd8e
import { func, shape, string } from 'prop-types';

import { Link } from '@magento/venia-drivers';
import { mergeClasses } from '@magento/venia-ui/lib/classify';
import { useAccountMenuItems } from '@magento/peregrine/lib/talons/AccountMenu/useAccountMenuItems';

import defaultClasses from './accountMenuItems.css';

<<<<<<< HEAD
=======
const MENU_ITEMS = [
    { name: 'Order History', url: '/order-history' },
    { name: 'Store Credit & Gift Cards', url: '' },
    { name: 'Favorites Lists', url: '' },
    { name: 'Address Book', url: '' },
    { name: 'Saved Payments', url: '' },
    { name: 'Communications', url: '/communications' },
    { name: 'Account Information', url: '' }
];

>>>>>>> 2bf8bd8e
const AccountMenuItems = props => {
    const { onSignOut } = props;

    const talonProps = useAccountMenuItems({ onSignOut });
    const { handleSignOut } = talonProps;

    const classes = mergeClasses(defaultClasses, props.classes);

    const intl = useIntl();
    const MENU_ITEMS = [
        { name: intl.formatMessage({ id: 'Order History' }), url: '' },
        {
            name: intl.formatMessage({ id: 'Store Credit & Gift Cards' }),
            url: ''
        },
        { name: intl.formatMessage({ id: 'Favorites Lists' }), url: '' },
        { name: intl.formatMessage({ id: 'Address Book' }), url: '' },
        { name: intl.formatMessage({ id: 'Saved Payments' }), url: '' },
        {
            name: intl.formatMessage({ id: 'Communications' }),
            url: '/communications'
        },
        { name: intl.formatMessage({ id: 'Account Information' }), url: '' }
    ];
    const menuItems = MENU_ITEMS.map(item => {
        return (
            <Link className={classes.link} key={item.name} to={item.url}>
                {item.name}
            </Link>
        );
    });

    return (
        <div className={classes.root}>
            {menuItems}
            <button
                className={classes.signOut}
                onClick={handleSignOut}
                type="button"
            >
<<<<<<< HEAD
                <FormattedMessage id={'Sign Out'} />
            </button>
        </Fragment>
=======
                {`Sign Out`}
            </button>
        </div>
>>>>>>> 2bf8bd8e
    );
};

export default AccountMenuItems;

AccountMenuItems.propTypes = {
    classes: shape({
        link: string,
        signOut: string
    }),
    onSignOut: func
};<|MERGE_RESOLUTION|>--- conflicted
+++ resolved
@@ -1,10 +1,6 @@
-<<<<<<< HEAD
-import React, { Fragment } from 'react';
+import React from 'react';
+import { func, shape, string } from 'prop-types';
 import { FormattedMessage, useIntl } from 'react-intl';
-=======
-import React from 'react';
->>>>>>> 2bf8bd8e
-import { func, shape, string } from 'prop-types';
 
 import { Link } from '@magento/venia-drivers';
 import { mergeClasses } from '@magento/venia-ui/lib/classify';
@@ -12,19 +8,6 @@
 
 import defaultClasses from './accountMenuItems.css';
 
-<<<<<<< HEAD
-=======
-const MENU_ITEMS = [
-    { name: 'Order History', url: '/order-history' },
-    { name: 'Store Credit & Gift Cards', url: '' },
-    { name: 'Favorites Lists', url: '' },
-    { name: 'Address Book', url: '' },
-    { name: 'Saved Payments', url: '' },
-    { name: 'Communications', url: '/communications' },
-    { name: 'Account Information', url: '' }
-];
-
->>>>>>> 2bf8bd8e
 const AccountMenuItems = props => {
     const { onSignOut } = props;
 
@@ -35,7 +18,10 @@
 
     const intl = useIntl();
     const MENU_ITEMS = [
-        { name: intl.formatMessage({ id: 'Order History' }), url: '' },
+        {
+            name: intl.formatMessage({ id: 'Order History' }),
+            url: '/order-history'
+        },
         {
             name: intl.formatMessage({ id: 'Store Credit & Gift Cards' }),
             url: ''
@@ -65,15 +51,9 @@
                 onClick={handleSignOut}
                 type="button"
             >
-<<<<<<< HEAD
-                <FormattedMessage id={'Sign Out'} />
-            </button>
-        </Fragment>
-=======
-                {`Sign Out`}
+                <FormattedMessage id={`Sign Out`} />
             </button>
         </div>
->>>>>>> 2bf8bd8e
     );
 };
 
