import React from 'react';
import { useIntl } from 'react-intl';
import { useMagentoRoute } from '@magento/peregrine/lib/talons/MagentoRoute';
import ErrorView from '@magento/venia-ui/lib/components/ErrorView';
import RootShimmerComponent from '../../RootComponents/Shimmer';

const MESSAGES = new Map()
    .set(
        'NOT_FOUND',
        "Looks like the page you were hoping to find doesn't exist. Sorry about that."
    )
    .set('INTERNAL_ERROR', 'Something went wrong. Sorry about that.');

const MagentoRoute = () => {
    const { formatMessage } = useIntl();
    const talonProps = useMagentoRoute();
    const {
        component: RootComponent,
        isLoading,
        isNotFound,
        isRedirect,
<<<<<<< HEAD
        shimmer
=======
        shimmer,
        initial,
        ...componentData
>>>>>>> dc4c0bfe
    } = talonProps;

    if (isLoading || isRedirect) {
        // Show root component shimmer
        if (shimmer) {
            return <RootShimmerComponent type={shimmer} />;
        }

<<<<<<< HEAD
        return <RootShimmerComponent />;
=======
        return initial ? null : <RootShimmerComponent />;
>>>>>>> dc4c0bfe
    } else if (RootComponent) {
        return <RootComponent {...componentData} />;
    } else if (isNotFound) {
        return (
            <ErrorView
                message={formatMessage({
                    id: 'magentoRoute.routeError',
                    defaultMessage: MESSAGES.get('NOT_FOUND')
                })}
            />
        );
    }

    return (
        <ErrorView
            message={formatMessage({
                id: 'magentoRoute.internalError',
                defaultMessage: MESSAGES.get('INTERNAL_ERROR')
            })}
        />
    );
};

export default MagentoRoute;<|MERGE_RESOLUTION|>--- conflicted
+++ resolved
@@ -19,13 +19,9 @@
         isLoading,
         isNotFound,
         isRedirect,
-<<<<<<< HEAD
-        shimmer
-=======
         shimmer,
         initial,
         ...componentData
->>>>>>> dc4c0bfe
     } = talonProps;
 
     if (isLoading || isRedirect) {
@@ -34,11 +30,7 @@
             return <RootShimmerComponent type={shimmer} />;
         }
 
-<<<<<<< HEAD
-        return <RootShimmerComponent />;
-=======
         return initial ? null : <RootShimmerComponent />;
->>>>>>> dc4c0bfe
     } else if (RootComponent) {
         return <RootComponent {...componentData} />;
     } else if (isNotFound) {
