// Jest Snapshot v1, https://goo.gl/fbAQLP

exports[`renders a placeholder item while awaiting item 1`] = `
<div
  aria-busy="true"
  aria-live="polite"
  className="root"
>
  <div
    className="root_rectangle"
    style={Object {}}
  >
    <div
      className="root container"
    >
      <img
        alt="Placeholder for gallery item image"
        className="image placeholder_layoutOnly"
        loading="eager"
        src="data:image/svg+xml;base64,PHN2ZyB4bWxucz0naHR0cDovL3d3dy53My5vcmcvMjAwMC9zdmcnIHdpZHRoPSc0JyBoZWlnaHQ9JzUnPjxyZWN0IHdpZHRoPSc0JyBoZWlnaHQ9JzUnIHN0eWxlPSdmaWxsOiBub25lJyAvPjwvc3ZnPg=="
        width={100}
      />
      <img
        alt="Placeholder for gallery item image"
        className="image loaded"
        loading="lazy"
        onError={[MockFunction]}
        onLoad={[MockFunction]}
        src="data:image/svg+xml;base64,PHN2ZyB4bWxucz0naHR0cDovL3d3dy53My5vcmcvMjAwMC9zdmcnIHdpZHRoPSc0JyBoZWlnaHQ9JzUnPjxyZWN0IHdpZHRoPSc0JyBoZWlnaHQ9JzUnIHN0eWxlPSdmaWxsOiBub25lJyAvPjwvc3ZnPg=="
      />
    </div>
  </div>
  <div
    className="root_rectangle"
    style={
      Object {
        "width": "100%",
      }
    }
<<<<<<< HEAD
  />
  <div
    className="root_rectangle"
    style={
      Object {
        "width": "3rem",
      }
    }
=======
  />
  <div
    className="root_rectangle"
    style={
      Object {
        "width": "3rem",
      }
    }
  />
  <div
    className="root_button"
    style={Object {}}
>>>>>>> dc4c0bfe
  />
</div>
`;

exports[`renders correctly with valid item data 1`] = `
<div
  aria-busy="false"
  aria-live="polite"
  className="root"
>
  <a
    className="images"
    href="/strive-shoulder-pack.html"
    onClick={[Function]}
  >
    <div
      className="root container"
    >
      <img
        alt="Test Product"
        className="image placeholder_layoutOnly"
        height={375}
        loading="eager"
        src="data:image/svg+xml;base64,PHN2ZyB4bWxucz0naHR0cDovL3d3dy53My5vcmcvMjAwMC9zdmcnIHdpZHRoPSc0JyBoZWlnaHQ9JzUnPjxyZWN0IHdpZHRoPSc0JyBoZWlnaHQ9JzUnIHN0eWxlPSdmaWxsOiBub25lJyAvPjwvc3ZnPg=="
        width={100}
      />
      <img
        alt="Test Product"
        className="image loaded"
        loading="lazy"
        onError={[MockFunction]}
        onLoad={[MockFunction]}
        sizes="(max-width: 640px) 300px, 840px"
        src="/media/catalog/product/foo/bar/pic.png?auto=webp&format=png&width=100&fit=cover"
        srcSet="/media/catalog/product/foo/bar/pic.png?auto=webp&format=png&width=40&height=50&fit=cover 40w,
/media/catalog/product/foo/bar/pic.png?auto=webp&format=png&width=80&height=100&fit=cover 80w,
/media/catalog/product/foo/bar/pic.png?auto=webp&format=png&width=160&height=200&fit=cover 160w,
/media/catalog/product/foo/bar/pic.png?auto=webp&format=png&width=320&height=400&fit=cover 320w,
/media/catalog/product/foo/bar/pic.png?auto=webp&format=png&width=640&height=800&fit=cover 640w,
/media/catalog/product/foo/bar/pic.png?auto=webp&format=png&width=960&height=1200&fit=cover 960w,
/media/catalog/product/foo/bar/pic.png?auto=webp&format=png&width=1280&height=1600&fit=cover 1280w,
/media/catalog/product/foo/bar/pic.png?auto=webp&format=png&width=1600&height=2000&fit=cover 1600w,
/media/catalog/product/foo/bar/pic.png?auto=webp&format=png&width=2560&height=3200&fit=cover 2560w"
        width={100}
      />
    </div>
  </a>
  <a
    className="name"
    href="/strive-shoulder-pack.html"
    onClick={[Function]}
  >
    <span>
      Test Product
    </span>
  </a>
  <div
    className="price"
  >
    <span>
      $
    </span>
    <span>
      21
    </span>
    <span>
      .
    </span>
    <span>
      00
    </span>
  </div>
  <div
    className="actionsContainer"
  >
     
    <mock-AddToCartButton
      item={
        Object {
          "__typename": "SimpleProduct",
          "id": 1,
          "name": "Test Product",
          "price_range": Object {
            "maximum_price": Object {
              "regular_price": Object {
                "currency": "USD",
                "value": 21,
              },
            },
          },
          "sku": "sku-123",
          "small_image": Object {
            "url": "/foo/bar/pic.png",
          },
          "stock_status": "IN_STOCK",
          "type_id": "simple",
          "url_key": "strive-shoulder-pack",
          "url_suffix": ".html",
        }
      }
    />
  </div>
</div>
`;<|MERGE_RESOLUTION|>--- conflicted
+++ resolved
@@ -37,16 +37,6 @@
         "width": "100%",
       }
     }
-<<<<<<< HEAD
-  />
-  <div
-    className="root_rectangle"
-    style={
-      Object {
-        "width": "3rem",
-      }
-    }
-=======
   />
   <div
     className="root_rectangle"
@@ -59,7 +49,6 @@
   <div
     className="root_button"
     style={Object {}}
->>>>>>> dc4c0bfe
   />
 </div>
 `;
