import React, { useMemo } from 'react';
import { string, shape, array } from 'prop-types';

import { useStyle } from '../../classify';
import GalleryItem from './item';
import defaultClasses from './gallery.css';
import { useGallery } from '@magento/peregrine/lib/talons/Gallery/useGallery';

/**
 * Renders a Gallery of items. If items is an array of nulls Gallery will render
 * a placeholder item for each.
 *
 * @params {Array} props.items an array of items to render
 */
const Gallery = props => {
<<<<<<< HEAD
    const classes = useStyle(defaultClasses, props.classes);
=======
    const talonProps = useGallery();
    const { storeConfig } = talonProps;

    const classes = mergeClasses(defaultClasses, props.classes);
>>>>>>> 4e431013

    const { items } = props;

    const galleryItems = useMemo(
        () =>
            items.map((item, index) => {
                if (item === null) {
                    return <GalleryItem key={index} />;
                }
                return (
                    <GalleryItem
                        key={item.id}
                        item={item}
                        storeConfig={storeConfig}
                    />
                );
            }),
        [items, storeConfig]
    );

    return (
        <div className={classes.root}>
            <div className={classes.items}>{galleryItems}</div>
        </div>
    );
};

Gallery.propTypes = {
    classes: shape({
        filters: string,
        items: string,
        pagination: string,
        root: string
    }),
    items: array.isRequired
};

export default Gallery;<|MERGE_RESOLUTION|>--- conflicted
+++ resolved
@@ -13,16 +13,10 @@
  * @params {Array} props.items an array of items to render
  */
 const Gallery = props => {
-<<<<<<< HEAD
+    const { items } = props;
     const classes = useStyle(defaultClasses, props.classes);
-=======
     const talonProps = useGallery();
     const { storeConfig } = talonProps;
-
-    const classes = mergeClasses(defaultClasses, props.classes);
->>>>>>> 4e431013
-
-    const { items } = props;
 
     const galleryItems = useMemo(
         () =>
