import React, { useMemo, useCallback } from 'react';
import { ChevronDown as ArrowDown } from 'react-feather';
import { FormattedMessage } from 'react-intl';
import { array, arrayOf, shape, string, oneOf } from 'prop-types';
import { useDropdown } from '@magento/peregrine/lib/hooks/useDropdown';

import { useStyle } from '../../classify';
import SortItem from './sortItem';
import defaultClasses from './productSort.css';
import Button from '../Button';
import Icon from '../Icon';

const ProductSort = props => {
<<<<<<< HEAD
    const classes = useStyle(defaultClasses);
=======
    const classes = mergeClasses(defaultClasses, props.classes);
>>>>>>> f613b61f
    const { availableSortMethods, sortProps } = props;
    const [currentSort, setSort] = sortProps;
    const { elementRef, expanded, setExpanded } = useDropdown();

    // click event for menu items
    const handleItemClick = useCallback(
        sortAttribute => {
            setSort({
                sortText: sortAttribute.text,
                sortId: sortAttribute.id,
                sortAttribute: sortAttribute.attribute,
                sortDirection: sortAttribute.sortDirection
            });
            setExpanded(false);
        },
        [setExpanded, setSort]
    );

    const sortElements = useMemo(() => {
        // should be not render item in collapsed mode.
        if (!expanded) {
            return null;
        }

        const itemElements = Array.from(availableSortMethods, sortItem => {
            const { attribute, sortDirection } = sortItem;
            const isActive =
                currentSort.sortAttribute === attribute &&
                currentSort.sortDirection === sortDirection;

            const key = `${attribute}--${sortDirection}`;
            return (
                <li key={key} className={classes.menuItem}>
                    <SortItem
                        sortItem={sortItem}
                        active={isActive}
                        onClick={handleItemClick}
                    />
                </li>
            );
        });

        return (
            <div className={classes.menu}>
                <ul>{itemElements}</ul>
            </div>
        );
    }, [
        availableSortMethods,
        classes.menu,
        classes.menuItem,
        currentSort.sortAttribute,
        currentSort.sortDirection,
        expanded,
        handleItemClick
    ]);

    // expand or collapse on click
    const handleSortClick = () => {
        setExpanded(!expanded);
    };

    return (
        <div ref={elementRef} className={classes.root}>
            <Button
                priority={'low'}
                classes={{
                    root_lowPriority: classes.sortButton
                }}
                onClick={handleSortClick}
            >
                <span className={classes.mobileText}>
                    <FormattedMessage
                        id={'productSort.sortButton'}
                        defaultMessage={'Sort'}
                    />
                </span>
                <span className={classes.desktopText}>
                    <span className={classes.sortText}>
                        <FormattedMessage
                            id={'productSort.sortByButton'}
                            defaultMessage={'Sort by'}
                        />
                        &nbsp;{currentSort.sortText}
                    </span>
                    <Icon
                        src={ArrowDown}
                        classes={{
                            root: classes.desktopIconWrapper,
                            icon: classes.desktopIcon
                        }}
                    />
                </span>
            </Button>
            {sortElements}
        </div>
    );
};

const sortDirections = oneOf(['ASC', 'DESC']);

ProductSort.propTypes = {
    classes: shape({
        menuItem: string,
        menu: string,
        root: string,
        sortButton: string
    }),
    availableSortMethods: arrayOf(
        shape({
            text: string,
            id: string,
            attribute: string,
            sortDirection: sortDirections
        })
    ),
    sortProps: array
};

ProductSort.defaultProps = {
    availableSortMethods: [
        {
            text: 'Position',
            id: 'sortItem.position',
            attribute: 'position',
            sortDirection: 'ASC'
        },
        {
            id: 'sortItem.relevance',
            text: 'Best Match',
            attribute: 'relevance',
            sortDirection: 'DESC'
        },
        {
            id: 'sortItem.priceAsc',
            text: 'Price: Low to High',
            attribute: 'price',
            sortDirection: 'ASC'
        },
        {
            id: 'sortItem.priceDesc',
            text: 'Price: High to Low',
            attribute: 'price',
            sortDirection: 'DESC'
        }
    ]
};

export default ProductSort;<|MERGE_RESOLUTION|>--- conflicted
+++ resolved
@@ -11,11 +11,7 @@
 import Icon from '../Icon';
 
 const ProductSort = props => {
-<<<<<<< HEAD
-    const classes = useStyle(defaultClasses);
-=======
-    const classes = mergeClasses(defaultClasses, props.classes);
->>>>>>> f613b61f
+    const classes = useStyle(defaultClasses, props.classes);
     const { availableSortMethods, sortProps } = props;
     const [currentSort, setSort] = sortProps;
     const { elementRef, expanded, setExpanded } = useDropdown();
