--- conflicted
+++ resolved
@@ -21,11 +21,8 @@
         isFocused,
         subMenuState,
         handleCloseSubMenu,
-<<<<<<< HEAD
+        categoryUrlSuffix,
         onNavigate
-=======
-        categoryUrlSuffix
->>>>>>> aee41319
     } = props;
     const PADDING_OFFSET = 20;
     const classes = useStyle(defaultClasses, props.classes);
@@ -51,11 +48,8 @@
                 keyboardProps={keyboardProps}
                 key={category.id}
                 category={category}
-<<<<<<< HEAD
+                categoryUrlSuffix={categoryUrlSuffix}
                 onNavigate={onNavigate}
-=======
-                categoryUrlSuffix={categoryUrlSuffix}
->>>>>>> aee41319
             />
         );
     });
@@ -88,9 +82,6 @@
         })
     ).isRequired,
     mainNavWidth: PropTypes.number.isRequired,
-<<<<<<< HEAD
+    categoryUrlSuffix: PropTypes.string,
     onNavigate: PropTypes.func.isRequired
-=======
-    categoryUrlSuffix: PropTypes.string
->>>>>>> aee41319
 };