import React from 'react';
import PropTypes from 'prop-types';

import { useSubMenu } from '@magento/peregrine/lib/talons/MegaMenu/useSubMenu';

import { useStyle } from '../../classify';
import defaultClasses from './submenu.css';
import SubmenuColumn from './submenuColumn';

/**
 * The Submenu component displays submenu in mega menu
 *
 * @param {array} props.items - categories to display
 * @param {int} props.mainNavWidth - width of the main nav. It's used for setting min-width of the submenu
 * @param {function} props.onNavigate - function called when clicking on Link
 */
const Submenu = props => {
<<<<<<< HEAD
    const { items, mainNavWidth, onNavigate } = props;
    const PADDING_OFFSET = 20;
    const classes = useStyle(defaultClasses, props.classes);

    const subMenus = items.map(category => {
        return (
            <SubmenuColumn
                category={category}
                onNavigate={onNavigate}
                key={category.id}
=======
    const {
        items,
        mainNavWidth,
        isFocused,
        subMenuState,
        handleCloseSubMenu,
        onNavigate
    } = props;
    const PADDING_OFFSET = 20;
    const classes = useStyle(defaultClasses, props.classes);

    const talonProps = useSubMenu({
        isFocused,
        subMenuState,
        handleCloseSubMenu
    });

    const { isSubMenuActive } = talonProps;

    const subMenuClassname = isSubMenuActive
        ? classes.submenu_active
        : classes.submenu;

    const subMenus = items.map((category, index) => {
        const keyboardProps =
            index === items.length - 1 ? talonProps.keyboardProps : {};
        return (
            <SubmenuColumn
                index={index}
                keyboardProps={keyboardProps}
                key={category.id}
                category={category}
                onNavigate={onNavigate}
>>>>>>> 3e69aaca
            />
        );
    });

    return (
        <div className={subMenuClassname}>
            <div
                className={classes.submenuItems}
                style={{ minWidth: mainNavWidth + PADDING_OFFSET }}
            >
                {subMenus}
            </div>
        </div>
    );
};

export default Submenu;

Submenu.propTypes = {
    items: PropTypes.arrayOf(
        PropTypes.shape({
            children: PropTypes.array.isRequired,
            id: PropTypes.number.isRequired,
            include_in_menu: PropTypes.number.isRequired,
            isActive: PropTypes.bool.isRequired,
            name: PropTypes.string.isRequired,
            path: PropTypes.array.isRequired,
            position: PropTypes.number.isRequired,
            url_path: PropTypes.string.isRequired,
            url_suffix: PropTypes.string
        })
    ).isRequired,
    mainNavWidth: PropTypes.number.isRequired,
    onNavigate: PropTypes.func.isRequired
};<|MERGE_RESOLUTION|>--- conflicted
+++ resolved
@@ -15,18 +15,6 @@
  * @param {function} props.onNavigate - function called when clicking on Link
  */
 const Submenu = props => {
-<<<<<<< HEAD
-    const { items, mainNavWidth, onNavigate } = props;
-    const PADDING_OFFSET = 20;
-    const classes = useStyle(defaultClasses, props.classes);
-
-    const subMenus = items.map(category => {
-        return (
-            <SubmenuColumn
-                category={category}
-                onNavigate={onNavigate}
-                key={category.id}
-=======
     const {
         items,
         mainNavWidth,
@@ -60,7 +48,6 @@
                 key={category.id}
                 category={category}
                 onNavigate={onNavigate}
->>>>>>> 3e69aaca
             />
         );
     });
