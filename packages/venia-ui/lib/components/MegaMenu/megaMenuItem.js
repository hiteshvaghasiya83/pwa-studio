--- conflicted
+++ resolved
@@ -62,11 +62,8 @@
                 items={category.children}
                 mainNavWidth={mainNavWidth}
                 handleCloseSubMenu={handleCloseSubMenu}
-<<<<<<< HEAD
+                categoryUrlSuffix={categoryUrlSuffix}
                 onNavigate={onNavigate}
-=======
-                categoryUrlSuffix={categoryUrlSuffix}
->>>>>>> aee41319
             />
         ) : null;
     }, [
@@ -126,9 +123,6 @@
     }).isRequired,
     activeCategoryId: PropTypes.number,
     mainNavWidth: PropTypes.number.isRequired,
-<<<<<<< HEAD
+    categoryUrlSuffix: PropTypes.string,
     onNavigate: PropTypes.func.isRequired
-=======
-    categoryUrlSuffix: PropTypes.string
->>>>>>> aee41319
 };