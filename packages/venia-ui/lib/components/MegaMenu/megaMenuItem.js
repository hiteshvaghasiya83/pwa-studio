import React, { useMemo } from 'react';
import { ChevronDown as ArrowDown } from 'react-feather';
import { Link } from 'react-router-dom';
import PropTypes from 'prop-types';

import resourceUrl from '@magento/peregrine/lib/util/makeUrl';
import { useMegaMenuItem } from '@magento/peregrine/lib/talons/MegaMenu/useMegaMenuItem';

import { useStyle } from '../../classify';
import defaultClasses from './megaMenuItem.css';
import Submenu from './submenu';
import Icon from '../Icon';

/**
 * The MegaMenuItem component displays mega menu item
 *
 * @param {MegaMenuCategory} props.category
 * @param {int} props.activeCategoryId - id of active category
 * @param {int} props.mainNavWidth - width of the main nav. It's used for setting min-width of the submenu
 * @param {function} props.onNavigate - function called when clicking on Link
 */
const MegaMenuItem = props => {
    const {
        activeCategoryId,
        category,
        mainNavWidth,
        categoryUrlSuffix,
        subMenuState,
        disableFocus,
        onNavigate
    } = props;

    const classes = useStyle(defaultClasses, props.classes);
    const categoryUrl = resourceUrl(
        `/${category.url_path}${categoryUrlSuffix || ''}`
    );

    const talonProps = useMegaMenuItem({
        category,
        activeCategoryId,
        subMenuState,
        disableFocus
    });

    const {
        isFocused,
        isActive,
        handleCloseSubMenu,
        isMenuActive,
        handleKeyDown
    } = talonProps;

    const megaMenuItemClassname = isMenuActive
        ? classes.megaMenuItem_active
        : classes.megaMenuItem;

    const children = useMemo(() => {
        return category.children.length ? (
            <Submenu
                isFocused={isFocused}
                subMenuState={subMenuState}
                items={category.children}
                mainNavWidth={mainNavWidth}
                handleCloseSubMenu={handleCloseSubMenu}
                categoryUrlSuffix={categoryUrlSuffix}
                onNavigate={onNavigate}
            />
        ) : null;
    }, [
        category,
        isFocused,
        mainNavWidth,
        subMenuState,
        handleCloseSubMenu,
<<<<<<< HEAD
        categoryUrlSuffix
=======
        onNavigate
>>>>>>> 1d4abfb1
    ]);

    const maybeDownArrowIcon = category.children.length ? (
        <Icon
            className={classes.arrowDown}
            src={ArrowDown}
            size={16}
            aria-label={
                'Category: ' +
                category.name +
                '. ' +
                category.children.length +
                ' sub-categories'
            }
        />
    ) : null;

    return (
        <div className={megaMenuItemClassname}>
            <Link
                onKeyDown={handleKeyDown}
                className={
                    isActive ? classes.megaMenuLinkActive : classes.megaMenuLink
                }
                to={categoryUrl}
                onClick={onNavigate}
            >
                {category.name}
                {maybeDownArrowIcon}
            </Link>
            {children}
        </div>
    );
};

export default MegaMenuItem;

MegaMenuItem.propTypes = {
    category: PropTypes.shape({
        children: PropTypes.array,
        id: PropTypes.number.isRequired,
        include_in_menu: PropTypes.number,
        isActive: PropTypes.bool.isRequired,
        name: PropTypes.string.isRequired,
        path: PropTypes.array.isRequired,
        position: PropTypes.number.isRequired,
        url_path: PropTypes.string.isRequired
    }).isRequired,
    activeCategoryId: PropTypes.number,
    mainNavWidth: PropTypes.number.isRequired,
    categoryUrlSuffix: PropTypes.string,
    onNavigate: PropTypes.func.isRequired
};<|MERGE_RESOLUTION|>--- conflicted
+++ resolved
@@ -72,11 +72,8 @@
         mainNavWidth,
         subMenuState,
         handleCloseSubMenu,
-<<<<<<< HEAD
-        categoryUrlSuffix
-=======
+        categoryUrlSuffix,
         onNavigate
->>>>>>> 1d4abfb1
     ]);
 
     const maybeDownArrowIcon = category.children.length ? (
