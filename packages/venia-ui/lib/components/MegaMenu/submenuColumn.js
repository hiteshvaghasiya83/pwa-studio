--- conflicted
+++ resolved
@@ -54,15 +54,12 @@
 
     return (
         <div className={classes.submenuColumn}>
-<<<<<<< HEAD
             <Link
+                {...keyboardProps}
                 className={classes.link}
                 to={categoryUrl}
                 onClick={onNavigate}
             >
-=======
-            <Link {...keyboardProps} className={classes.link} to={categoryUrl}>
->>>>>>> 27b7dbe8
                 <h3 className={classes.heading}>{category.name}</h3>
             </Link>
             {children}
