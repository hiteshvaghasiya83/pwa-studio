--- conflicted
+++ resolved
@@ -55,10 +55,7 @@
     return (
         <div className={classes.submenuColumn}>
             <Link
-<<<<<<< HEAD
-=======
                 {...keyboardProps}
->>>>>>> 3e69aaca
                 className={classes.link}
                 to={categoryUrl}
                 onClick={onNavigate}
