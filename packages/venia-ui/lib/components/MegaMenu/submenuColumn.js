import React from 'react';
import { Link } from 'react-router-dom';

import resourceUrl from '@magento/peregrine/lib/util/makeUrl';

import { useStyle } from '../../classify';
import defaultClasses from './submenuColumn.css';
import PropTypes from 'prop-types';

/**
 * The SubmenuColumn component displays columns with categories in submenu
 *
 * @param {MegaMenuCategory} props.category
 * @param {function} props.onNavigate - function called when clicking on Link
 */
const SubmenuColumn = props => {
<<<<<<< HEAD
    const { category, onNavigate } = props;
=======
    const { category, categoryUrlSuffix } = props;
>>>>>>> aee41319
    const classes = useStyle(defaultClasses, props.classes);

    const categoryUrl = resourceUrl(
        `/${category.url_path}${categoryUrlSuffix || ''}`
    );
    let children = null;

    if (category.children.length) {
        const childrenItems = category.children.map((category, index) => {
            const { url_path, isActive, name } = category;
            const categoryUrl = resourceUrl(
                `/${url_path}${categoryUrlSuffix || ''}`
            );

            // setting keyboardProps if it is last child of that category
            const keyboardProps =
                index === category.children.length - 1
                    ? props.keyboardProps
                    : {};

            return (
                <li key={index} className={classes.submenuChildItem}>
                    <Link
                        {...keyboardProps}
                        className={isActive ? classes.linkActive : classes.link}
                        to={categoryUrl}
                    >
                        {name}
                    </Link>
                </li>
            );
        });

        children = <ul className={classes.submenuChild}>{childrenItems}</ul>;
    }

    // setting keyboardProps if category does not have any sub-category
    const keyboardProps = category.children.length ? {} : props.keyboardProps;

    return (
        <div className={classes.submenuColumn}>
            <Link
                {...keyboardProps}
                className={classes.link}
                to={categoryUrl}
                onClick={onNavigate}
            >
                <h3 className={classes.heading}>{category.name}</h3>
            </Link>
            {children}
        </div>
    );
};

export default SubmenuColumn;

SubmenuColumn.propTypes = {
    category: PropTypes.shape({
        children: PropTypes.array,
        id: PropTypes.number.isRequired,
        include_in_menu: PropTypes.number,
        isActive: PropTypes.bool.isRequired,
        name: PropTypes.string.isRequired,
        path: PropTypes.array.isRequired,
        position: PropTypes.number.isRequired,
<<<<<<< HEAD
        url_path: PropTypes.string.isRequired,
        url_suffix: PropTypes.string
    }).isRequired,
    onNavigate: PropTypes.func.isRequired
=======
        url_path: PropTypes.string.isRequired
    }).isRequired,
    categoryUrlSuffix: PropTypes.string
>>>>>>> aee41319
};<|MERGE_RESOLUTION|>--- conflicted
+++ resolved
@@ -14,11 +14,7 @@
  * @param {function} props.onNavigate - function called when clicking on Link
  */
 const SubmenuColumn = props => {
-<<<<<<< HEAD
-    const { category, onNavigate } = props;
-=======
-    const { category, categoryUrlSuffix } = props;
->>>>>>> aee41319
+    const { category, categoryUrlSuffix, onNavigate } = props;
     const classes = useStyle(defaultClasses, props.classes);
 
     const categoryUrl = resourceUrl(
@@ -84,14 +80,8 @@
         name: PropTypes.string.isRequired,
         path: PropTypes.array.isRequired,
         position: PropTypes.number.isRequired,
-<<<<<<< HEAD
-        url_path: PropTypes.string.isRequired,
-        url_suffix: PropTypes.string
-    }).isRequired,
-    onNavigate: PropTypes.func.isRequired
-=======
         url_path: PropTypes.string.isRequired
     }).isRequired,
-    categoryUrlSuffix: PropTypes.string
->>>>>>> aee41319
+    categoryUrlSuffix: PropTypes.string,
+    onNavigate: PropTypes.func.isRequired
 };