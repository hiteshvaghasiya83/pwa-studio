--- conflicted
+++ resolved
@@ -57,10 +57,6 @@
 
     return (
         <div className={classes.submenuColumn}>
-<<<<<<< HEAD
-            <Link {...keyboardProps} className={classes.link} to={categoryUrl}>
-                <span className={classes.heading}>{category.name}</span>
-=======
             <Link
                 {...keyboardProps}
                 className={classes.link}
@@ -68,7 +64,8 @@
                 onClick={onNavigate}
             >
                 <h3 className={classes.heading}>{category.name}</h3>
->>>>>>> 54b78dee
+            <Link {...keyboardProps} className={classes.link} to={categoryUrl}>
+                <span className={classes.heading}>{category.name}</span>
             </Link>
             {children}
         </div>
