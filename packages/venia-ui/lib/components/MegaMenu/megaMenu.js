--- conflicted
+++ resolved
@@ -1,16 +1,9 @@
 import React, { useRef, useState, useEffect } from 'react';
 
-<<<<<<< HEAD
 import { useIsInViewport } from '@magento/peregrine/lib/hooks/useIsInViewport';
 import { useMegaMenu } from '@magento/peregrine/lib/talons/MegaMenu/useMegaMenu';
 import { useStyle } from '@magento/venia-ui/lib/classify';
 
-=======
-import { useMegaMenu } from '@magento/peregrine/lib/talons/MegaMenu/useMegaMenu';
-
-import { useStyle } from '../../classify';
-import defaultClasses from './megaMenu.css';
->>>>>>> d5406175
 import MegaMenuItem from './megaMenuItem';
 import defaultClasses from './megaMenu.css';
 
@@ -68,18 +61,13 @@
         : null;
 
     return (
-<<<<<<< HEAD
-        <nav ref={mainNavRef} className={classes.megaMenu} role="navigation">
-            {shouldRenderItems ? items : null}
-=======
         <nav
             ref={mainNavRef}
             className={classes.megaMenu}
             role="navigation"
             onFocus={handleSubMenuFocus}
         >
-            {items}
->>>>>>> d5406175
+            {shouldRenderItems ? items : null}
         </nav>
     );
 };
