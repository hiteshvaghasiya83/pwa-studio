import React, { useRef, useState, useEffect } from 'react';

import { useMegaMenu } from '@magento/peregrine/lib/talons/MegaMenu/useMegaMenu';

import { useStyle } from '../../classify';
import defaultClasses from './megaMenu.css';
import MegaMenuItem from './megaMenuItem';

/**
 * The MegaMenu component displays menu with categories on desktop devices
 */
const MegaMenu = props => {
<<<<<<< HEAD
    const { megaMenuData, activeCategoryId, handleNavigate } = useMegaMenu();
=======
    const mainNavRef = useRef(null);

    const {
        megaMenuData,
        activeCategoryId,
        subMenuState,
        disableFocus,
        handleSubMenuFocus
    } = useMegaMenu({ mainNavRef });
>>>>>>> 27b7dbe8
    const classes = useStyle(defaultClasses, props.classes);

    const [mainNavWidth, setMainNavWidth] = useState(0);

    useEffect(() => {
        const handleResize = () => {
            const navWidth = mainNavRef.current
                ? mainNavRef.current.offsetWidth
                : null;

            setMainNavWidth(navWidth);
        };

        window.addEventListener('resize', handleResize);

        handleResize();

        return () => {
            window.removeEventListener('resize', handleResize);
        };
    });

    const items = megaMenuData.children
        ? megaMenuData.children.map(category => {
              return (
                  <MegaMenuItem
                      category={category}
                      activeCategoryId={activeCategoryId}
                      mainNavWidth={mainNavWidth}
                      onNavigate={handleNavigate}
                      key={category.id}
                      subMenuState={subMenuState}
                      disableFocus={disableFocus}
                  />
              );
          })
        : null;

    return (
        <nav
            ref={mainNavRef}
            className={classes.megaMenu}
            role="navigation"
            onFocus={handleSubMenuFocus}
        >
            {items}
        </nav>
    );
};

export default MegaMenu;<|MERGE_RESOLUTION|>--- conflicted
+++ resolved
@@ -10,9 +10,6 @@
  * The MegaMenu component displays menu with categories on desktop devices
  */
 const MegaMenu = props => {
-<<<<<<< HEAD
-    const { megaMenuData, activeCategoryId, handleNavigate } = useMegaMenu();
-=======
     const mainNavRef = useRef(null);
 
     const {
@@ -20,9 +17,10 @@
         activeCategoryId,
         subMenuState,
         disableFocus,
-        handleSubMenuFocus
+        handleSubMenuFocus,
+        handleNavigate
     } = useMegaMenu({ mainNavRef });
->>>>>>> 27b7dbe8
+
     const classes = useStyle(defaultClasses, props.classes);
 
     const [mainNavWidth, setMainNavWidth] = useState(0);
