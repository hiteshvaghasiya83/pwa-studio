--- conflicted
+++ resolved
@@ -35,11 +35,7 @@
   "dependencies": {},
   "devDependencies": {
     "@magento/peregrine": "~6.0.0",
-<<<<<<< HEAD
-    "@magento/pwa-buildpack": "~5.1.0",
-=======
     "@magento/pwa-buildpack": "~5.1.1",
->>>>>>> 3521b2d3
     "@magento/venia-ui": "~3.0.0",
     "@storybook/react": "~5.2.6",
     "jarallax": "~1.11.1",
@@ -54,11 +50,7 @@
   "peerDependencies": {
     "@magento/babel-preset-peregrine": "~1.0.1",
     "@magento/peregrine": "~6.0.0",
-<<<<<<< HEAD
-    "@magento/pwa-buildpack": "~5.1.0",
-=======
     "@magento/pwa-buildpack": "~5.1.1",
->>>>>>> 3521b2d3
     "@magento/venia-ui": "~3.0.0",
     "jarallax": "~1.11.1",
     "load-google-maps-api": "~2.0.1",
