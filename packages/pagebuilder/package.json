{
  "name": "@magento/pagebuilder",
<<<<<<< HEAD
  "version": "1.0.1",
=======
  "version": "2.0.0",
>>>>>>> 25b933dd
  "publishConfig": {
    "access": "public"
  },
  "description": "PageBuilder extension for PWA Studio",
  "main": "lib/index.js",
  "browser": {
    "@magento/venia-drivers": "@magento/venia-ui/lib/drivers"
  },
  "files": [
    "lib/*",
    "intercept.js",
    "upward.yml",
    "CHANGELOG.md",
    "LICENSE_AFL.txt",
    "LICENSE.txt"
  ],
  "scripts": {
    "build": " ",
    "build:ci": " ",
    "build:dev": " ",
    "clean": " ",
    "storybook": "start-storybook -p 9001 -c .storybook",
    "storybook:build": "build-storybook -c .storybook -o storybook-dist"
  },
  "repository": "github:magento/pwa-studio",
  "author": "Magento Commerce",
  "license": "(OSL-3.0 OR AFL-3.0)",
  "bugs": {
    "url": "https://github.com/magento/pwa-studio/issues"
  },
  "homepage": "https://github.com/magento/pwa-studio/tree/master/packages/pagebuilder#readme",
  "dependencies": {},
  "devDependencies": {
<<<<<<< HEAD
    "@magento/peregrine": "~6.0.0",
    "@magento/pwa-buildpack": "~5.1.1",
    "@magento/venia-ui": "~3.0.0",
=======
    "@magento/peregrine": "~7.0.0",
    "@magento/pwa-buildpack": "~6.0.0",
    "@magento/venia-ui": "~4.0.0",
>>>>>>> 25b933dd
    "@storybook/react": "~5.2.6",
    "jarallax": "~1.11.1",
    "load-google-maps-api": "~2.0.1",
    "lodash.escape": "~4.0.1",
    "react": "~16.9.0",
    "react-dom": "~16.9.0",
    "react-slick": "~0.25.2",
    "react-tabs": "~3.0.0",
    "react-test-renderer": "~16.9.0"
  },
  "peerDependencies": {
    "@magento/babel-preset-peregrine": "~1.0.1",
<<<<<<< HEAD
    "@magento/peregrine": "~6.0.0",
    "@magento/pwa-buildpack": "~5.1.1",
    "@magento/venia-ui": "~3.0.0",
=======
    "@magento/peregrine": "~7.0.0",
    "@magento/pwa-buildpack": "~6.0.0",
    "@magento/venia-ui": "~4.0.0",
>>>>>>> 25b933dd
    "jarallax": "~1.11.1",
    "load-google-maps-api": "~2.0.1",
    "lodash.escape": "~4.0.1",
    "react": "~16.9.0",
    "react-slick": "~0.25.2",
    "react-tabs": "~3.1.0"
  },
  "pwa-studio": {
    "targets": {
      "intercept": "./lib/intercept"
    }
  },
  "sideEffects": false
}<|MERGE_RESOLUTION|>--- conflicted
+++ resolved
@@ -1,10 +1,6 @@
 {
   "name": "@magento/pagebuilder",
-<<<<<<< HEAD
-  "version": "1.0.1",
-=======
   "version": "2.0.0",
->>>>>>> 25b933dd
   "publishConfig": {
     "access": "public"
   },
@@ -38,15 +34,9 @@
   "homepage": "https://github.com/magento/pwa-studio/tree/master/packages/pagebuilder#readme",
   "dependencies": {},
   "devDependencies": {
-<<<<<<< HEAD
-    "@magento/peregrine": "~6.0.0",
-    "@magento/pwa-buildpack": "~5.1.1",
-    "@magento/venia-ui": "~3.0.0",
-=======
     "@magento/peregrine": "~7.0.0",
     "@magento/pwa-buildpack": "~6.0.0",
     "@magento/venia-ui": "~4.0.0",
->>>>>>> 25b933dd
     "@storybook/react": "~5.2.6",
     "jarallax": "~1.11.1",
     "load-google-maps-api": "~2.0.1",
@@ -59,15 +49,9 @@
   },
   "peerDependencies": {
     "@magento/babel-preset-peregrine": "~1.0.1",
-<<<<<<< HEAD
-    "@magento/peregrine": "~6.0.0",
-    "@magento/pwa-buildpack": "~5.1.1",
-    "@magento/venia-ui": "~3.0.0",
-=======
     "@magento/peregrine": "~7.0.0",
     "@magento/pwa-buildpack": "~6.0.0",
     "@magento/venia-ui": "~4.0.0",
->>>>>>> 25b933dd
     "jarallax": "~1.11.1",
     "load-google-maps-api": "~2.0.1",
     "lodash.escape": "~4.0.1",
