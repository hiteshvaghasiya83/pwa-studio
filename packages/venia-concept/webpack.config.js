const {
    configureWebpack,
<<<<<<< HEAD
    graphQL: { getMediaURL, getStoreConfigData, getUnionAndInterfaceTypes }
=======
    graphQL: { getMediaURL, getPossibleTypes }
>>>>>>> b5b9da36
} = require('@magento/pwa-buildpack');
const { DefinePlugin } = require('webpack');
const HTMLWebpackPlugin = require('html-webpack-plugin');

module.exports = async env => {
    const mediaUrl = await getMediaURL();
    const storeConfigData = await getStoreConfigData();

    global.MAGENTO_MEDIA_BACKEND_URL = mediaUrl;
    global.LOCALE = storeConfigData.locale.replace('_', '-');

    const possibleTypes = await getPossibleTypes();

    const config = await configureWebpack({
        context: __dirname,
        vendor: [
            '@apollo/client',
            'apollo-cache-persist',
            'informed',
            'react',
            'react-dom',
            'react-feather',
            'react-redux',
            'react-router-dom',
            'redux',
            'redux-actions',
            'redux-thunk'
        ],
        special: {
            'react-feather': {
                esModules: true
            }
        },
        env
    });

    /**
     * configureWebpack() returns a regular Webpack configuration object.
     * You can customize the build by mutating the object here, as in
     * this example. Since it's a regular Webpack configuration, the object
     * supports the `module.noParse` option in Webpack, documented here:
     * https://webpack.js.org/configuration/module/#modulenoparse
     */
    config.module.noParse = [/braintree\-web\-drop\-in/];
    config.plugins = [
        ...config.plugins,
        new DefinePlugin({
            /**
             * Make sure to add the same constants to
             * the globals object in jest.config.js.
             */
<<<<<<< HEAD
            UNION_AND_INTERFACE_TYPES: JSON.stringify(unionAndInterfaceTypes),
            STORE_NAME: JSON.stringify('Venia'),
            STORE_VIEW_LOCALE: JSON.stringify(global.LOCALE),
            STORE_VIEW_CODE: process.env.STORE_VIEW_CODE
                ? JSON.stringify(process.env.STORE_VIEW_CODE)
                : JSON.stringify(storeConfigData.code)
=======
            POSSIBLE_TYPES: JSON.stringify(possibleTypes),
            STORE_NAME: JSON.stringify('Venia')
>>>>>>> b5b9da36
        }),
        new HTMLWebpackPlugin({
            filename: 'index.html',
            template: './template.html',
            minify: {
                collapseWhitespace: true,
                removeComments: true
            }
        })
    ];

    return config;
};<|MERGE_RESOLUTION|>--- conflicted
+++ resolved
@@ -1,10 +1,6 @@
 const {
     configureWebpack,
-<<<<<<< HEAD
-    graphQL: { getMediaURL, getStoreConfigData, getUnionAndInterfaceTypes }
-=======
-    graphQL: { getMediaURL, getPossibleTypes }
->>>>>>> b5b9da36
+    graphQL: { getMediaURL, getStoreConfigData, getPossibleTypes }
 } = require('@magento/pwa-buildpack');
 const { DefinePlugin } = require('webpack');
 const HTMLWebpackPlugin = require('html-webpack-plugin');
@@ -56,17 +52,12 @@
              * Make sure to add the same constants to
              * the globals object in jest.config.js.
              */
-<<<<<<< HEAD
-            UNION_AND_INTERFACE_TYPES: JSON.stringify(unionAndInterfaceTypes),
+            POSSIBLE_TYPES: JSON.stringify(possibleTypes),
             STORE_NAME: JSON.stringify('Venia'),
             STORE_VIEW_LOCALE: JSON.stringify(global.LOCALE),
             STORE_VIEW_CODE: process.env.STORE_VIEW_CODE
                 ? JSON.stringify(process.env.STORE_VIEW_CODE)
                 : JSON.stringify(storeConfigData.code)
-=======
-            POSSIBLE_TYPES: JSON.stringify(possibleTypes),
-            STORE_NAME: JSON.stringify('Venia')
->>>>>>> b5b9da36
         }),
         new HTMLWebpackPlugin({
             filename: 'index.html',
