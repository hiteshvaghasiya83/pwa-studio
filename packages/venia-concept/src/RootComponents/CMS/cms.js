--- conflicted
+++ resolved
@@ -1,4 +1,5 @@
 import React, { useEffect } from 'react';
+import { Link } from 'src/drivers';
 import { useQuery } from '@magento/peregrine';
 import RichContent from 'src/components/RichContent';
 import CategoryList from 'src/components/CategoryList';
@@ -32,14 +33,10 @@
     if (data) {
         return (
             <div>
-<<<<<<< HEAD
-                <RichContent>{data.cmsPage.content}</RichContent>
-=======
                 <Link to="/experience/arctic-surfing-in-lofoten">
                     experience/arctic-surfing-in-lofoten
                 </Link>
-                <RichText content={data.cmsPage.content} />
->>>>>>> 38608fa5
+                <RichContent>{data.cmsPage.content}</RichContent>
                 <CategoryList title="Shop by category" id={2} />
             </div>
         );
